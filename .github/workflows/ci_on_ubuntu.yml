name: ci on ubuntu

on:
  push:
    branches:
      - master
      - espnet3
  pull_request:
    branches:
      - master
      - espnet3

jobs:
  process_labels:
    runs-on: ubuntu-latest
    outputs:
      is_docker: ${{ steps.step1.outputs.is_docker }}
    steps:
      - name: Get PR labels
        id: pr-labels
        uses: joerick/pr-labels-action@v1.0.9
      - name: Check whether PR is related to only docker
        id: step1
        run: |
          if [ -z "$GITHUB_PR_LABEL_ESPNET1" ] && [ -z "$GITHUB_PR_LABEL_ESPNET2" ] && [ -z "$GITHUB_PR_LABEL_ESPNET3" ] && [ -n "$GITHUB_PR_LABEL_DOCKER" ]; then
            echo "is_docker=true" >> "$GITHUB_OUTPUT"
          else
            echo "is_docker=false" >> "$GITHUB_OUTPUT"
          fi

  unit_test_espnet1_and_integration_test_espnet1:
    runs-on: ${{ matrix.os }}
    needs: process_labels
    # Outputs from Previous jobs are strings. Take care in case of using True/False.
    if: |
      github.event.pull_request.draft == false
    strategy:
      max-parallel: 20
      matrix:
        os: [ubuntu-latest]
        python-version: ["3.10"]
        pytorch-version: [2.6.0]
        chainer-version: [6.0.0]
        use-conda: [false]
    steps:
      - uses: actions/checkout@master
      - uses: actions/cache@v4
        with:
          path: ~/.cache/pip
<<<<<<< HEAD
          key: ${{ runner.os }}-pip-${{ matrix.python-version }}-${{ matrix.pytorch-version }}-${{ hashFiles('**/pyproject.toml') }}-${{ hashFiles('**/Makefile') }}
      - uses: actions/setup-python@v5
=======
          key: ${{ runner.os }}-pip-${{ matrix.python-version }}-${{ matrix.pytorch-version }}-${{ hashFiles('**/setup.py') }}-${{ hashFiles('**/Makefile') }}
      - uses: actions/setup-python@v6
>>>>>>> 2fd142d4
        with:
          python-version: ${{ matrix.python-version }}
          architecture: 'x64'
      - name: install dependencies
        run: |
          sudo apt-get update -qq
          # NOTE(kamo): g++-7 doesn't exist in ubuntu-latest
          sudo apt-get install -qq -y cmake libsndfile1-dev bc sox ffmpeg
      - name: install espnet
        env:
          ESPNET_PYTHON_VERSION: ${{ matrix.python-version }}
          TH_VERSION: ${{ matrix.pytorch-version }}
          CHAINER_VERSION: ${{ matrix.chainer-version }}
          USE_CONDA: ${{ matrix.use-conda }}
        run: |
          ./ci/install.sh

      - name: test shell
        run: |
          ./ci/test_shell_espnet1.sh

      - name: test python
        run: ./ci/test_python_espnet1.sh
      - uses: codecov/codecov-action@v5
        with:
          flags: test_python_espnet1
      - name: coverage erase
        continue-on-error: true
        run: |
          source tools/activate_python.sh
          coverage erase

      - name: install kaldi
        run: |
          ./ci/install_kaldi.sh

      - name: test integration
        run: ./ci/test_integration_espnet1.sh
      - uses: codecov/codecov-action@v5
        with:
          flags: test_integration_espnet1

  unit_test_espnet2_and_integration_test_espnet2:
    runs-on: ${{ matrix.os }}
    needs: process_labels
    if: |
      github.event.pull_request.draft == false
    strategy:
      max-parallel: 20
      matrix:
        os: [ubuntu-latest]
        python-version: ["3.10", "3.11"]
        pytorch-version: [2.5.1, 2.6.0, 2.7.1, 2.8.0]
        chainer-version: [6.0.0]
        use-conda: [false]
    steps:
      - uses: actions/checkout@master
      - uses: actions/cache@v4
        with:
          path: ~/.cache/pip
<<<<<<< HEAD
          key: ${{ runner.os }}-pip-${{ matrix.python-version }}-${{ matrix.pytorch-version }}-${{ hashFiles('**/pyproject.toml') }}-${{ hashFiles('**/Makefile') }}
      - uses: actions/setup-python@v5
=======
          key: ${{ runner.os }}-pip-${{ matrix.python-version }}-${{ matrix.pytorch-version }}-${{ hashFiles('**/setup.py') }}-${{ hashFiles('**/Makefile') }}
      - uses: actions/setup-python@v6
>>>>>>> 2fd142d4
        with:
          python-version: ${{ matrix.python-version }}
          architecture: 'x64'
      - name: install dependencies
        run: |
          sudo apt-get update -qq
          # NOTE(kamo): g++-7 doesn't exist in ubuntu-latest
          sudo apt-get install -qq -y cmake libsndfile1-dev bc sox ffmpeg
      - name: Get PR labels
        id: pr-labels
        uses: joerick/pr-labels-action@v1.0.9
      - name: install espnet
        env:
          ESPNET_PYTHON_VERSION: ${{ matrix.python-version }}
          TH_VERSION: ${{ matrix.pytorch-version }}
          CHAINER_VERSION: ${{ matrix.chainer-version }}
          USE_CONDA: ${{ matrix.use-conda }}
        run: |
          ./ci/install.sh

      - name: test shell
        run: |
          ./ci/test_shell_espnet2.sh

      - name: test python
        run: ./ci/test_python_espnet2.sh
      - uses: codecov/codecov-action@v5
        with:
          flags: test_python_espnet2
      - name: coverage erase
        continue-on-error: true
        run: |
          source tools/activate_python.sh
          coverage erase

      - name: install kaldi
        run: |
          ./ci/install_kaldi.sh

      - name: test utils
        run: ./ci/test_utils.sh
      - uses: codecov/codecov-action@v5
        with:
          flags: test_utils
      - name: coverage erase
        continue-on-error: true
        run: |
          source tools/activate_python.sh
          coverage erase

      - name: test espnet2 integration
        run: ./ci/test_integration_espnet2.sh
      - uses: codecov/codecov-action@v5
        with:
          flags: test_integration_espnet2

  unit_test_espnet3_and_integration_test_espnet3:
    runs-on: ${{ matrix.os }}
    needs: process_labels
    if: |
      github.event.pull_request.draft == false
    strategy:
      max-parallel: 20
      matrix:
        os: [ubuntu-latest]
        python-version: ["3.10", "3.11"]
        pytorch-version: [2.5.1, 2.6.0, 2.7.1, 2.8.0]
        chainer-version: [6.0.0]
        use-conda: [false]
    steps:
      - uses: actions/checkout@master
      - uses: actions/cache@v4
        with:
          path: ~/.cache/pip
          key: ${{ runner.os }}-pip-${{ matrix.python-version }}-${{ matrix.pytorch-version }}-${{ hashFiles('**/setup.py') }}-${{ hashFiles('**/Makefile') }}
      - uses: actions/setup-python@v6
        with:
          python-version: ${{ matrix.python-version }}
          architecture: 'x64'
      - name: install dependencies
        run: |
          sudo apt-get update -qq
          # NOTE(kamo): g++-7 doesn't exist in ubuntu-latest
          sudo apt-get install -qq -y cmake libsndfile1-dev bc sox ffmpeg
      - name: Get PR labels
        id: pr-labels
        uses: joerick/pr-labels-action@v1.0.9
      - name: install espnet
        env:
          ESPNET_PYTHON_VERSION: ${{ matrix.python-version }}
          TH_VERSION: ${{ matrix.pytorch-version }}
          CHAINER_VERSION: ${{ matrix.chainer-version }}
          USE_CONDA: ${{ matrix.use-conda }}
        run: |
          ./ci/install.sh

      # Note (Masao): ESPnet-3 does not use shell.
      # - name: test shell
      #   run: |
      #     ./ci/test_shell_espnet2.sh

      - name: test python
        run: ./ci/test_python_espnetez.sh
      - uses: codecov/codecov-action@v5
        with:
          flags: test_python_espnet3
      - name: coverage erase
        continue-on-error: true
        run: |
          source tools/activate_python.sh
          coverage erase

      # - name: test espnet3 integration
      #   run: ./ci/test_integration_espnet3.sh
      # - uses: codecov/codecov-action@v2
      #   with:
      #     flags: test_integration_espnet3

  test_configuration_espnet2:
    runs-on: ${{ matrix.os }}
    needs: process_labels
    if: |
      github.event.pull_request.draft == false
    strategy:
      max-parallel: 20
      matrix:
        os: [ubuntu-latest]
        python-version: ["3.10"]
        pytorch-version: ["2.6.0"]
        chainer-version: ["6.0.0"]
        use-conda: [false]
    steps:
      - uses: actions/checkout@master
      - uses: actions/cache@v3
        with:
          path: ~/.cache/pip
<<<<<<< HEAD
          key: ${{ runner.os }}-pip-${{ matrix.python-version }}-${{ matrix.pytorch-version }}-${{ hashFiles('**/pyproject.toml') }}-${{ hashFiles('**/Makefile') }}
      - uses: actions/setup-python@v5
=======
          key: ${{ runner.os }}-pip-${{ matrix.python-version }}-${{ matrix.pytorch-version }}-${{ hashFiles('**/setup.py') }}-${{ hashFiles('**/Makefile') }}
      - uses: actions/setup-python@v6
>>>>>>> 2fd142d4
        with:
          python-version: ${{ matrix.python-version }}
          architecture: 'x64'
      - name: install dependencies
        run: |
          sudo apt-get update -qq
          # NOTE(kamo): g++-7 doesn't exist in ubuntu-latest
          sudo apt-get install -qq -y cmake libsndfile1-dev bc sox ffmpeg
      - name: install espnet
        env:
          ESPNET_PYTHON_VERSION: ${{ matrix.python-version }}
          TH_VERSION: ${{ matrix.pytorch-version }}
          CHAINER_VERSION: ${{ matrix.chainer-version }}
          USE_CONDA: ${{ matrix.use-conda }}
        run: |
          ./ci/install.sh
      - name: Clean environment
        run: |
          sudo rm -rf /usr/share/dotnet
          sudo rm -rf /opt/ghc
          sudo rm -rf "/usr/local/share/boost"
          sudo rm -rf /root/.cache/*
      - name: test configuration
        run: ./ci/test_configuration_espnet2.sh
      - uses: codecov/codecov-action@v2
        with:
          flags: test_configuration_espnet2

  test_import:
    runs-on: ${{ matrix.os }}
    needs: process_labels
    if: |
      github.event.pull_request.draft == false
    strategy:
      max-parallel: 20
      matrix:
        os: [ubuntu-latest]
        python-version: ["3.10"]
        pytorch-version: [2.6.0]
    steps:
    - uses: actions/checkout@master
    - name: Set up Python
      uses: actions/setup-python@v6
      with:
        python-version: ${{ matrix.python-version }}
    - name: Install dependencies
      run: |
        sudo apt-get install -qq -y libsndfile1-dev
        python3 -m pip install --upgrade pip setuptools wheel
    - name: Install espnet with the least requirement
      env:
        TH_VERSION: ${{ matrix.pytorch-version }}
      run: |
        python3 -m pip install -U "Cython<3.1.0"
        python3 -m pip install -U numba
        python3 -m pip install build
        ./tools/installers/install_torch.sh false ${TH_VERSION} CPU
        ./tools/installers/install_chainer.sh CPU
        python3 -m build --wheel
        python3 -m pip install "$(echo dist/espnet-*.whl)"[all]
        # log
        python3 -m pip freeze
    - name: Import all modules (Try1)
      run: |
        python3 ./ci/test_import_all.py
    - name: Install espnet with the full requirement
      env:
        TH_VERSION: ${{ matrix.pytorch-version }}
      run: |
        python3 -m pip install "$(ls dist/espnet-*.whl)[all]"
        # log
        python3 -m pip freeze
    - name: Import all modules (Try2)
      run: |
        python3 -q -X faulthandler ./ci/test_import_all.py

  check_kaldi_symlinks:
    runs-on: ubuntu-latest
    needs: process_labels
    if: |
      github.event.pull_request.draft == false
    steps:
    - uses: actions/checkout@master
    - run: ci/check_kaldi_symlinks.sh<|MERGE_RESOLUTION|>--- conflicted
+++ resolved
@@ -47,13 +47,8 @@
       - uses: actions/cache@v4
         with:
           path: ~/.cache/pip
-<<<<<<< HEAD
           key: ${{ runner.os }}-pip-${{ matrix.python-version }}-${{ matrix.pytorch-version }}-${{ hashFiles('**/pyproject.toml') }}-${{ hashFiles('**/Makefile') }}
       - uses: actions/setup-python@v5
-=======
-          key: ${{ runner.os }}-pip-${{ matrix.python-version }}-${{ matrix.pytorch-version }}-${{ hashFiles('**/setup.py') }}-${{ hashFiles('**/Makefile') }}
-      - uses: actions/setup-python@v6
->>>>>>> 2fd142d4
         with:
           python-version: ${{ matrix.python-version }}
           architecture: 'x64'
@@ -114,13 +109,8 @@
       - uses: actions/cache@v4
         with:
           path: ~/.cache/pip
-<<<<<<< HEAD
           key: ${{ runner.os }}-pip-${{ matrix.python-version }}-${{ matrix.pytorch-version }}-${{ hashFiles('**/pyproject.toml') }}-${{ hashFiles('**/Makefile') }}
       - uses: actions/setup-python@v5
-=======
-          key: ${{ runner.os }}-pip-${{ matrix.python-version }}-${{ matrix.pytorch-version }}-${{ hashFiles('**/setup.py') }}-${{ hashFiles('**/Makefile') }}
-      - uses: actions/setup-python@v6
->>>>>>> 2fd142d4
         with:
           python-version: ${{ matrix.python-version }}
           architecture: 'x64'
@@ -257,13 +247,8 @@
       - uses: actions/cache@v3
         with:
           path: ~/.cache/pip
-<<<<<<< HEAD
           key: ${{ runner.os }}-pip-${{ matrix.python-version }}-${{ matrix.pytorch-version }}-${{ hashFiles('**/pyproject.toml') }}-${{ hashFiles('**/Makefile') }}
       - uses: actions/setup-python@v5
-=======
-          key: ${{ runner.os }}-pip-${{ matrix.python-version }}-${{ matrix.pytorch-version }}-${{ hashFiles('**/setup.py') }}-${{ hashFiles('**/Makefile') }}
-      - uses: actions/setup-python@v6
->>>>>>> 2fd142d4
         with:
           python-version: ${{ matrix.python-version }}
           architecture: 'x64'
