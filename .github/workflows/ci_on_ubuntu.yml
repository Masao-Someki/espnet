--- conflicted
+++ resolved
@@ -40,11 +40,7 @@
       matrix:
         os: [ubuntu-latest]
         python-version: ["3.10"]
-<<<<<<< HEAD
-        pytorch-version: [2.3.1]
-=======
         pytorch-version: [2.6.0]
->>>>>>> 0e907146
         chainer-version: [6.0.0]
         use-conda: [false]
     steps:
@@ -96,7 +92,6 @@
         with:
           flags: test_integration_espnet1
 
-<<<<<<< HEAD
   # unit_test_espnet2_and_integration_test_espnet2:
   #   runs-on: ${{ matrix.os }}
   #   needs: process_labels
@@ -140,8 +135,40 @@
   #     - name: test shell
   #       run: |
   #         ./ci/test_shell_espnet2.sh
-=======
-  unit_test_espnet2_and_integration_test_espnet2:
+
+  #     - name: test python
+  #       run: ./ci/test_python_espnet2.sh
+  #     - uses: codecov/codecov-action@v2
+  #       with:
+  #         flags: test_python_espnet2
+  #     - name: coverage erase
+  #       continue-on-error: true
+  #       run: |
+  #         source tools/activate_python.sh
+  #         coverage erase
+
+  #     - name: install kaldi
+  #       run: |
+  #         ./ci/install_kaldi.sh
+
+  #     - name: test utils
+  #       run: ./ci/test_utils.sh
+  #     - uses: codecov/codecov-action@v2
+  #       with:
+  #         flags: test_utils
+  #     - name: coverage erase
+  #       continue-on-error: true
+  #       run: |
+  #         source tools/activate_python.sh
+  #         coverage erase
+
+  #     - name: test espnet2 integration
+  #       run: ./ci/test_integration_espnet2.sh
+  #     - uses: codecov/codecov-action@v2
+  #       with:
+  #         flags: test_integration_espnet2
+
+  unit_test_espnet3_and_integration_test_espnet3:
     runs-on: ${{ matrix.os }}
     needs: process_labels
     if: |
@@ -150,8 +177,8 @@
       max-parallel: 20
       matrix:
         os: [ubuntu-latest]
-        python-version: ["3.10", "3.11"]
-        pytorch-version: [2.5.1, 2.6.0, 2.7.1, 2.8.0]
+        python-version: ["3.10",]
+        pytorch-version: [2.3.1]
         chainer-version: [6.0.0]
         use-conda: [false]
     steps:
@@ -181,179 +208,14 @@
         run: |
           ./ci/install.sh
 
-      - name: test shell
-        run: |
-          ./ci/test_shell_espnet2.sh
-
-      - name: test python
-        run: ./ci/test_python_espnet2.sh
-      - uses: codecov/codecov-action@v5
-        with:
-          flags: test_python_espnet2
-      - name: coverage erase
-        continue-on-error: true
-        run: |
-          source tools/activate_python.sh
-          coverage erase
->>>>>>> 0e907146
-
-  #     - name: test python
-  #       run: ./ci/test_python_espnet2.sh
-  #     - uses: codecov/codecov-action@v2
-  #       with:
-  #         flags: test_python_espnet2
-  #     - name: coverage erase
-  #       continue-on-error: true
-  #       run: |
-  #         source tools/activate_python.sh
-  #         coverage erase
-
-<<<<<<< HEAD
-  #     - name: install kaldi
-  #       run: |
-  #         ./ci/install_kaldi.sh
-
-  #     - name: test utils
-  #       run: ./ci/test_utils.sh
-  #     - uses: codecov/codecov-action@v2
-  #       with:
-  #         flags: test_utils
-  #     - name: coverage erase
-  #       continue-on-error: true
-  #       run: |
-  #         source tools/activate_python.sh
-  #         coverage erase
-=======
-      - name: test utils
-        run: ./ci/test_utils.sh
-      - uses: codecov/codecov-action@v5
-        with:
-          flags: test_utils
-      - name: coverage erase
-        continue-on-error: true
-        run: |
-          source tools/activate_python.sh
-          coverage erase
-
-      - name: test espnet2 integration
-        run: ./ci/test_integration_espnet2.sh
-      - uses: codecov/codecov-action@v5
-        with:
-          flags: test_integration_espnet2
->>>>>>> 0e907146
-
-  #     - name: test espnet2 integration
-  #       run: ./ci/test_integration_espnet2.sh
-  #     - uses: codecov/codecov-action@v2
-  #       with:
-  #         flags: test_integration_espnet2
-
-  unit_test_espnet3_and_integration_test_espnet3:
-    runs-on: ${{ matrix.os }}
-    needs: process_labels
-    if: |
-      github.event.pull_request.draft == false
-    strategy:
-      max-parallel: 20
-      matrix:
-        os: [ubuntu-latest]
-<<<<<<< HEAD
-        python-version: ["3.10",]
-        pytorch-version: [2.3.1]
-=======
-        python-version: ["3.10"]
-        pytorch-version: ["2.6.0"]
-        chainer-version: ["6.0.0"]
-        use-conda: [false]
-    steps:
-      - uses: actions/checkout@master
-      - uses: actions/cache@v4
-        with:
-          path: ~/.cache/pip
-          key: ${{ runner.os }}-pip-${{ matrix.python-version }}-${{ matrix.pytorch-version }}-${{ hashFiles('**/setup.py') }}-${{ hashFiles('**/Makefile') }}
-      - uses: actions/setup-python@v5
-        with:
-          python-version: ${{ matrix.python-version }}
-          architecture: 'x64'
-      - name: install dependencies
-        run: |
-          sudo apt-get update -qq
-          # NOTE(kamo): g++-7 doesn't exist in ubuntu-latest
-          sudo apt-get install -qq -y cmake libsndfile1-dev bc sox ffmpeg
-      - name: install espnet
-        env:
-          ESPNET_PYTHON_VERSION: ${{ matrix.python-version }}
-          TH_VERSION: ${{ matrix.pytorch-version }}
-          CHAINER_VERSION: ${{ matrix.chainer-version }}
-          USE_CONDA: ${{ matrix.use-conda }}
-        run: |
-          ./ci/install.sh
-      - name: Clean environment
-        run: |
-          sudo rm -rf /usr/share/dotnet
-          sudo rm -rf /opt/ghc
-          sudo rm -rf "/usr/local/share/boost"
-          sudo rm -rf /root/.cache/*
-      - name: test configuration
-        run: ./ci/test_configuration_espnet2.sh
-      - uses: codecov/codecov-action@v5
-        with:
-          flags: test_configuration_espnet2
-
-  unit_test_espnetez_and_integration_test_espnetez:
-    runs-on: ${{ matrix.os }}
-    needs: process_labels
-    if: |
-      github.event.pull_request.draft == false
-    strategy:
-      max-parallel: 20
-      matrix:
-        os: [ubuntu-latest]
-        python-version: ["3.10", "3.11"]
-        pytorch-version: [2.5.1, 2.6.0, 2.7.1, 2.8.0]
->>>>>>> 0e907146
-        chainer-version: [6.0.0]
-        use-conda: [false]
-    steps:
-      - uses: actions/checkout@master
-      - uses: actions/cache@v4
-        with:
-          path: ~/.cache/pip
-          key: ${{ runner.os }}-pip-${{ matrix.python-version }}-${{ matrix.pytorch-version }}-${{ hashFiles('**/setup.py') }}-${{ hashFiles('**/Makefile') }}
-      - uses: actions/setup-python@v5
-        with:
-          python-version: ${{ matrix.python-version }}
-          architecture: 'x64'
-      - name: install dependencies
-        run: |
-          sudo apt-get update -qq
-          # NOTE(kamo): g++-7 doesn't exist in ubuntu-latest
-          sudo apt-get install -qq -y cmake libsndfile1-dev bc sox ffmpeg
-      - name: Get PR labels
-        id: pr-labels
-        uses: joerick/pr-labels-action@v1.0.9
-      - name: install espnet
-        env:
-          ESPNET_PYTHON_VERSION: ${{ matrix.python-version }}
-          TH_VERSION: ${{ matrix.pytorch-version }}
-          CHAINER_VERSION: ${{ matrix.chainer-version }}
-          USE_CONDA: ${{ matrix.use-conda }}
-        run: |
-          ./ci/install.sh
-
       # Note (Masao): ESPnet-3 does not use shell.
       # - name: test shell
       #   run: |
       #     ./ci/test_shell_espnet2.sh
 
       - name: test python
-<<<<<<< HEAD
         run: ./ci/test_python_espnet3.sh
-      - uses: codecov/codecov-action@v2
-=======
-        run: ./ci/test_python_espnetez.sh
       - uses: codecov/codecov-action@v5
->>>>>>> 0e907146
         with:
           flags: test_python_espnet3
       - name: coverage erase
@@ -362,7 +224,6 @@
           source tools/activate_python.sh
           coverage erase
 
-<<<<<<< HEAD
       # - name: test espnet3 integration
       #   run: ./ci/test_integration_espnet3.sh
       # - uses: codecov/codecov-action@v2
@@ -416,28 +277,6 @@
   #     - uses: codecov/codecov-action@v2
   #       with:
   #         flags: test_configuration_espnet2
-=======
-      - name: install kaldi
-        run: |
-          ./ci/install_kaldi.sh
-
-      - name: test utils
-        run: ./ci/test_utils.sh
-      - uses: codecov/codecov-action@v5
-        with:
-          flags: test_utils
-      - name: coverage erase
-        continue-on-error: true
-        run: |
-          source tools/activate_python.sh
-          coverage erase
-
-      - name: test espnetez integration
-        run: ./ci/test_integration_espnetez.sh
-      - uses: codecov/codecov-action@v5
-        with:
-          flags: test_integration_espnetez
->>>>>>> 0e907146
 
   # test_import:
   #   runs-on: ${{ matrix.os }}
@@ -487,7 +326,6 @@
   #     run: |
   #       python3 -q -X faulthandler ./ci/test_import_all.py
 
-<<<<<<< HEAD
   # check_kaldi_symlinks:
   #   runs-on: ubuntu-latest
   #   needs: process_labels
@@ -495,60 +333,4 @@
   #     github.event.pull_request.draft == false
   #   steps:
   #   - uses: actions/checkout@master
-  #   - run: ci/check_kaldi_symlinks.sh
-=======
-  test_import:
-    runs-on: ${{ matrix.os }}
-    needs: process_labels
-    if: |
-      github.event.pull_request.draft == false
-    strategy:
-      max-parallel: 20
-      matrix:
-        os: [ubuntu-latest]
-        python-version: ["3.10"]
-        pytorch-version: [2.6.0]
-    steps:
-    - uses: actions/checkout@master
-    - name: Set up Python
-      uses: actions/setup-python@v5
-      with:
-        python-version: ${{ matrix.python-version }}
-    - name: Install dependencies
-      run: |
-        sudo apt-get install -qq -y libsndfile1-dev
-        python3 -m pip install --upgrade pip setuptools wheel
-    - name: Install espnet with the least requirement
-      env:
-        TH_VERSION: ${{ matrix.pytorch-version }}
-      run: |
-        python3 -m pip install -U "Cython<3.1.0"
-        python3 -m pip install -U numba six
-        ./tools/installers/install_torch.sh false ${TH_VERSION} CPU
-        python3 setup.py bdist_wheel
-        python3 -m pip install dist/espnet-*.whl
-        # log
-        python3 -m pip freeze
-    - name: Import all modules (Try1)
-      run: |
-        python3 ./ci/test_import_all.py
-    - name: Install espnet with the full requirement
-      env:
-        TH_VERSION: ${{ matrix.pytorch-version }}
-      run: |
-        python3 -m pip install "$(ls dist/espnet-*.whl)[all]"
-        # log
-        python3 -m pip freeze
-    - name: Import all modules (Try2)
-      run: |
-        python3 -q -X faulthandler ./ci/test_import_all.py
-
-  check_kaldi_symlinks:
-    runs-on: ubuntu-latest
-    needs: process_labels
-    if: |
-      github.event.pull_request.draft == false
-    steps:
-    - uses: actions/checkout@master
-    - run: ci/check_kaldi_symlinks.sh
->>>>>>> 0e907146
+  #   - run: ci/check_kaldi_symlinks.sh