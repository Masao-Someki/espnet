name: ci on ubuntu

on:
  push:
    branches:
      - master
      - espnet3
  pull_request:
    branches:
      - master
      - espnet3

jobs:
  process_labels:
    runs-on: ubuntu-latest
    outputs:
      is_docker: ${{ steps.step1.outputs.is_docker }}
    steps:
      - name: Get PR labels
        id: pr-labels
        uses: joerick/pr-labels-action@v1.0.9
      - name: Check whether PR is related to only docker
        id: step1
        run: |
          if [ -z "$GITHUB_PR_LABEL_ESPNET1" ] && [ -z "$GITHUB_PR_LABEL_ESPNET2" ] && [ -n "$GITHUB_PR_LABEL_DOCKER" ]; then
            echo "is_docker=true" >> "$GITHUB_OUTPUT"
          else
            echo "is_docker=false" >> "$GITHUB_OUTPUT"
          fi

  # unit_test_python_espnet1:
  #   runs-on: ${{ matrix.os }}
  #   needs: process_labels
  #   # Outputs from Previous jobs are strings. Take care in case of using True/False.
  #   if: |
  #     github.event.pull_request.draft == false
  #   strategy:
  #     max-parallel: 20
  #     matrix:
  #       os: [ubuntu-latest]
  #       python-version: ["3.10"]
  #       pytorch-version: [2.1.2]
  #       chainer-version: [6.0.0]
  #       use-conda: [false]
  #   steps:
  #     - uses: actions/checkout@master
  #     - uses: actions/cache@v3
  #       with:
  #         path: ~/.cache/pip
  #         key: ${{ runner.os }}-pip-${{ matrix.python-version }}-${{ matrix.pytorch-version }}-${{ hashFiles('**/setup.py') }}-${{ hashFiles('**/Makefile') }}
  #     - name: Make environment
  #       uses: ./.github/actions/prepare-environment
  #       with:
  #         os-version: ubuntu
  #         python-version: ${{ matrix.python-version }}
  #         pytorch-version: ${{ matrix.pytorch-version }}
  #         chainer-version: ${{ matrix.chainer-version }}
  #         use-conda: ${{ matrix.use-conda }}

  #     - name: test shell
  #       run: |
  #         ./ci/test_shell_espnet1.sh

  #     - name: test python
  #       run: ./ci/test_python_espnet1.sh
  #     - uses: codecov/codecov-action@v2
  #       with:
  #         flags: test_python_espnet1
  #     - name: coverage erase
  #       continue-on-error: true
  #       run: |
  #         source tools/activate_python.sh
  #         coverage erase

  # unit_test_integration_espnet1:
  #   runs-on: ${{ matrix.os }}
  #   needs: process_labels
  #   # Outputs from Previous jobs are strings. Take care in case of using True/False.
  #   if: |
  #     github.event.pull_request.draft == false
  #   strategy:
  #     max-parallel: 20
  #     matrix:
  #       os: [ubuntu-latest]
  #       python-version: ["3.10"]
  #       pytorch-version: [2.1.2]
  #       chainer-version: [6.0.0]
  #       use-conda: [false]
  #       task: [asr, asr_mix, st, mt, tts]
  #   steps:
  #     - uses: actions/checkout@master
  #     - uses: actions/cache@v3
  #       with:
  #         path: ~/.cache/pip
  #         key: ${{ runner.os }}-pip-${{ matrix.python-version }}-${{ matrix.pytorch-version }}-${{ hashFiles('**/setup.py') }}-${{ hashFiles('**/Makefile') }}
  #     - name: Make environment
  #       uses: ./.github/actions/prepare-environment
  #       with:
  #         os-version: ubuntu
  #         python-version: ${{ matrix.python-version }}
  #         pytorch-version: ${{ matrix.pytorch-version }}
  #         chainer-version: ${{ matrix.chainer-version }}
  #         use-conda: ${{ matrix.use-conda }}
  #     - name: install kaldi
  #       run: |
  #         ./ci/install_kaldi.sh

  #     - name: test integration
  #       run: ./ci/test_integration_espnet1.sh ${{ matrix.task }}
  #     - uses: codecov/codecov-action@v2
  #       with:
  #         flags: test_integration_espnet1_${{ matrix.task }}

  unit_test_python_espnet2:
    runs-on: ${{ matrix.os }}
    needs: process_labels
    if: |
      github.event.pull_request.draft == false
    strategy:
      max-parallel: 20
      matrix:
        os: [ubuntu-latest]
        python-version: ["3.10"]
        pytorch-version: [2.5.1, 2.7.0]
        chainer-version: [6.0.0]
        use-conda: [false]
    steps:
      - uses: actions/checkout@master
      - uses: actions/cache@v3
        with:
          path: ~/.cache/pip
<<<<<<< HEAD
          key: ${{ runner.os }}-pip-${{ matrix.python-version }}-${{ matrix.pytorch-version }}-${{ hashFiles('**/setup.py') }}-${{ hashFiles('**/Makefile') }}
      - name: Make environment
        uses: ./.github/actions/prepare-environment
=======
          key: ${{ runner.os }}-pip-${{ matrix.python-version }}-${{ matrix.pytorch-version }}-${{ hashFiles('**/pyproject.toml') }}-${{ hashFiles('**/Makefile') }}
      - uses: actions/setup-python@v5
>>>>>>> 1df4bff1
        with:
          os-version: ubuntu
          python-version: ${{ matrix.python-version }}
          pytorch-version: ${{ matrix.pytorch-version }}
          chainer-version: ${{ matrix.chainer-version }}
          use-conda: ${{ matrix.use-conda }}
      - name: test python
        run: ./ci/test_python_espnet2.sh
      - uses: codecov/codecov-action@v2
        with:
          flags: test_python_espnet2
      - name: coverage erase
        continue-on-error: true
        run: |
          source tools/activate_python.sh
          coverage erase

  unit_test_utils_espnet2:
    runs-on: ${{ matrix.os }}
    needs: process_labels
    if: |
      github.event.pull_request.draft == false
    strategy:
      max-parallel: 20
      matrix:
        os: [ubuntu-latest]
        python-version: ["3.10"]
        pytorch-version: [2.5.1]
        chainer-version: [6.0.0]
        use-conda: [false]
    steps:
      - uses: actions/checkout@master
      - uses: actions/cache@v3
        with:
          path: ~/.cache/pip
          key: ${{ runner.os }}-pip-${{ matrix.python-version }}-${{ matrix.pytorch-version }}-${{ hashFiles('**/setup.py') }}-${{ hashFiles('**/Makefile') }}
      - name: Make environment
        uses: ./.github/actions/prepare-environment
        with:
          os-version: ubuntu
          python-version: ${{ matrix.python-version }}
          pytorch-version: ${{ matrix.pytorch-version }}
          chainer-version: ${{ matrix.chainer-version }}
          use-conda: ${{ matrix.use-conda }}
      - name: install kaldi
        run: |
          ./ci/install_kaldi.sh
      - name: test utils
        run: ./ci/test_utils.sh
      - uses: codecov/codecov-action@v2
        with:
          flags: test_utils
      - name: coverage erase
        continue-on-error: true
        run: |
          source tools/activate_python.sh
          coverage erase

  unit_test_integration_espnet2:
    runs-on: ${{ matrix.os }}
    needs: process_labels
    if: |
      github.event.pull_request.draft == false
    strategy:
      max-parallel: 20
      matrix:
        os: [ubuntu-latest]
        python-version: ["3.10"]
        pytorch-version: [2.5.1]
        chainer-version: [6.0.0]
        use-conda: [false]
        task: [asr, tts, enh, tse, ssl, enh_asr, st, asr2, spk, s2t, s2st, lm, codec]
    steps:
      - uses: actions/checkout@master
      - uses: actions/cache@v3
        with:
          path: ~/.cache/pip
          key: ${{ runner.os }}-pip-${{ matrix.python-version }}-${{ matrix.pytorch-version }}-${{ hashFiles('**/setup.py') }}-${{ hashFiles('**/Makefile') }}
      - name: Make environment
        uses: ./.github/actions/prepare-environment
        with:
          os-version: ubuntu
          python-version: ${{ matrix.python-version }}
          pytorch-version: ${{ matrix.pytorch-version }}
          chainer-version: ${{ matrix.chainer-version }}
          use-conda: ${{ matrix.use-conda }}
      - name: install kaldi
        run: |
          ./ci/install_kaldi.sh

      - name: test espnet2 integration
        run: ./ci/test_integration_espnet2.sh ${{ matrix.task }}
      - uses: codecov/codecov-action@v2
        with:
          flags: test_integration_espnet2

  unit_test_espnet3_and_integration_test_espnet3:
    runs-on: ${{ matrix.os }}
    needs: process_labels
    if: |
      github.event.pull_request.draft == false
    strategy:
      max-parallel: 20
      matrix:
        os: [ubuntu-latest]
        python-version: ["3.10"]
        pytorch-version: [2.7.0]
        chainer-version: [6.0.0]
        use-conda: [false]
    steps:
      - uses: actions/checkout@master
      - uses: actions/cache@v3
        with:
          path: ~/.cache/pip
          key: ${{ runner.os }}-pip-${{ matrix.python-version }}-${{ matrix.pytorch-version }}-${{ hashFiles('**/pyproject.toml') }}-${{ hashFiles('**/Makefile') }}
      - uses: actions/setup-python@v5
        with:
          python-version: ${{ matrix.python-version }}
          architecture: 'x64'
      - name: install dependencies
        run: |
          sudo apt-get update -qq
          # NOTE(kamo): g++-7 doesn't exist in ubuntu-latest
          sudo apt-get install -qq -y cmake libsndfile1-dev bc sox ffmpeg
      - name: Get PR labels
        id: pr-labels
        uses: joerick/pr-labels-action@v1.0.9
      - name: install espnet
        env:
          ESPNET_PYTHON_VERSION: ${{ matrix.python-version }}
          TH_VERSION: ${{ matrix.pytorch-version }}
          CHAINER_VERSION: ${{ matrix.chainer-version }}
          USE_CONDA: ${{ matrix.use-conda }}
        run: |
          bash .devcontainer/postcreated3.sh cpu
      - name: test python
        run: ./ci/test_python_espnet3.sh
      - uses: codecov/codecov-action@v2
        with:
          flags: test_python_espnet3
      - name: coverage erase
        continue-on-error: true
        run: |
          coverage erase

  test_shell_espnet2:
    runs-on: ${{ matrix.os }}
    needs: process_labels
    if: |
      github.event.pull_request.draft == false
    strategy:
      max-parallel: 20
      matrix:
        os: [ubuntu-latest]
        python-version: ["3.10"]
        pytorch-version: ["2.6.0"]
        chainer-version: ["6.0.0"]
        use-conda: [false]
    steps:
      - uses: actions/checkout@master
      - uses: actions/cache@v3
        with:
          path: ~/.cache/pip
<<<<<<< HEAD
          key: ${{ runner.os }}-pip-${{ matrix.python-version }}-${{ matrix.pytorch-version }}-${{ hashFiles('**/setup.py') }}-${{ hashFiles('**/Makefile') }}

      - name: Make environment
        uses: ./.github/actions/prepare-environment
=======
          key: ${{ runner.os }}-pip-${{ matrix.python-version }}-${{ matrix.pytorch-version }}-${{ hashFiles('**/pyproject.toml') }}-${{ hashFiles('**/Makefile') }}
      - uses: actions/setup-python@v5
>>>>>>> 1df4bff1
        with:
          os-version: ubuntu
          python-version: ${{ matrix.python-version }}
          architecture: 'x64'
      - name: install dependencies
        run: |
          sudo apt-get update -qq
          # NOTE(kamo): g++-7 doesn't exist in ubuntu-latest
          sudo apt-get install -qq -y cmake libsndfile1-dev bc sox ffmpeg
      - name: install espnet
        env:
          ESPNET_PYTHON_VERSION: ${{ matrix.python-version }}
          TH_VERSION: ${{ matrix.pytorch-version }}
          CHAINER_VERSION: ${{ matrix.chainer-version }}
          USE_CONDA: ${{ matrix.use-conda }}
        run: |
          ./ci/install.sh
      - name: Clean environment
        run: |
          sudo rm -rf /usr/share/dotnet
          sudo rm -rf /opt/ghc
          sudo rm -rf "/usr/local/share/boost"
          sudo rm -rf /root/.cache/*
      - name: test configuration
        run: ./ci/test_configuration_espnet2.sh
      - uses: codecov/codecov-action@v2
        with:
          flags: test_configuration_espnet2

  unit_test_espnetez_and_integration_test_espnetez:
    runs-on: ${{ matrix.os }}
    needs: process_labels
    if: |
      github.event.pull_request.draft == false
    strategy:
      max-parallel: 20
      matrix:
        os: [ubuntu-latest]
        python-version: ["3.10"]
        pytorch-version: ["2.6.0"]
        chainer-version: ["6.0.0"]
        use-conda: [false]
        task: [asr, asr_transducer, lm, tts, enh, ssl, enh_asr]
    steps:
      - uses: actions/checkout@master
      - uses: actions/cache@v3
        with:
          path: ~/.cache/pip
<<<<<<< HEAD
          key: ${{ runner.os }}-pip-${{ matrix.python-version }}-${{ matrix.pytorch-version }}-${{ hashFiles('**/setup.py') }}-${{ hashFiles('**/Makefile') }}
      - name: Make environment
        uses: ./.github/actions/prepare-environment
=======
          key: ${{ runner.os }}-pip-${{ matrix.python-version }}-${{ matrix.pytorch-version }}-${{ hashFiles('**/pyproject.toml') }}-${{ hashFiles('**/Makefile') }}
      - uses: actions/setup-python@v5
>>>>>>> 1df4bff1
        with:
          os-version: ubuntu
          python-version: ${{ matrix.python-version }}
          pytorch-version: ${{ matrix.pytorch-version }}
          chainer-version: ${{ matrix.chainer-version }}
          use-conda: ${{ matrix.use-conda }}
      - name: Clean environment
        run: |
          sudo rm -rf /usr/share/dotnet
          sudo rm -rf /opt/ghc
          sudo rm -rf "/usr/local/share/boost"
          sudo rm -rf /root/.cache/*
      - name: test configuration
        run: ./ci/test_configuration_espnet2.sh ${{ matrix.task }}
      - uses: codecov/codecov-action@v2
        with:
          flags: test_configuration_espnet2_${{ matrix.task }}

  test_import:
    runs-on: ${{ matrix.os }}
    needs: process_labels
    if: |
      github.event.pull_request.draft == false
    strategy:
      max-parallel: 20
      matrix:
        os: [ubuntu-latest]
        python-version: ["3.10"]
        pytorch-version: [2.6.0]
    steps:
    - uses: actions/checkout@master
    - name: Set up Python
      uses: actions/setup-python@v5
      with:
        python-version: ${{ matrix.python-version }}
    - name: Install dependencies
      run: |
        sudo apt-get update -qq
        sudo apt-get install -qq -y libsndfile1-dev
        python3 -m pip install --upgrade pip setuptools wheel
    - name: Install espnet with the least requirement
      env:
        TH_VERSION: ${{ matrix.pytorch-version }}
      run: |
        python3 -m pip install -U "Cython<3.1.0"
        python3 -m pip install -U numba
        python3 -m pip install build
        ./tools/installers/install_torch.sh false ${TH_VERSION} CPU
        ./tools/installers/install_chainer.sh CPU
<<<<<<< HEAD
        cp ./tools/setup.py ./ && mv pyproject.toml pyproject.toml.tmp && mv espnet3 .espnet3
        python3 setup.py bdist_wheel
        python3 -m pip install dist/espnet-*.whl
=======
        python3 -m build --wheel
        python3 -m pip install "$(echo dist/espnet-*.whl)"[all]
>>>>>>> 1df4bff1
        # log
        python3 -m pip freeze
    - name: Import all modules (Try1)
      run: |
        python3 ./ci/test_import_all.py
    - name: Install espnet with the full requirement
      env:
        TH_VERSION: ${{ matrix.pytorch-version }}
      run: |
        python3 -m pip install "$(ls dist/espnet-*.whl)[all]"
        # log
        python3 -m pip freeze
    - name: Import all modules (Try2)
      run: |
        python3 -q -X faulthandler ./ci/test_import_all.py

  check_kaldi_symlinks:
    runs-on: ubuntu-latest
    needs: process_labels
    if: |
      github.event.pull_request.draft == false
    steps:
    - uses: actions/checkout@master
    - run: ci/check_kaldi_symlinks.sh<|MERGE_RESOLUTION|>--- conflicted
+++ resolved
@@ -129,14 +129,9 @@
       - uses: actions/cache@v3
         with:
           path: ~/.cache/pip
-<<<<<<< HEAD
           key: ${{ runner.os }}-pip-${{ matrix.python-version }}-${{ matrix.pytorch-version }}-${{ hashFiles('**/setup.py') }}-${{ hashFiles('**/Makefile') }}
       - name: Make environment
         uses: ./.github/actions/prepare-environment
-=======
-          key: ${{ runner.os }}-pip-${{ matrix.python-version }}-${{ matrix.pytorch-version }}-${{ hashFiles('**/pyproject.toml') }}-${{ hashFiles('**/Makefile') }}
-      - uses: actions/setup-python@v5
->>>>>>> 1df4bff1
         with:
           os-version: ubuntu
           python-version: ${{ matrix.python-version }}
@@ -300,15 +295,8 @@
       - uses: actions/cache@v3
         with:
           path: ~/.cache/pip
-<<<<<<< HEAD
-          key: ${{ runner.os }}-pip-${{ matrix.python-version }}-${{ matrix.pytorch-version }}-${{ hashFiles('**/setup.py') }}-${{ hashFiles('**/Makefile') }}
-
-      - name: Make environment
-        uses: ./.github/actions/prepare-environment
-=======
           key: ${{ runner.os }}-pip-${{ matrix.python-version }}-${{ matrix.pytorch-version }}-${{ hashFiles('**/pyproject.toml') }}-${{ hashFiles('**/Makefile') }}
       - uses: actions/setup-python@v5
->>>>>>> 1df4bff1
         with:
           os-version: ubuntu
           python-version: ${{ matrix.python-version }}
@@ -357,14 +345,9 @@
       - uses: actions/cache@v3
         with:
           path: ~/.cache/pip
-<<<<<<< HEAD
           key: ${{ runner.os }}-pip-${{ matrix.python-version }}-${{ matrix.pytorch-version }}-${{ hashFiles('**/setup.py') }}-${{ hashFiles('**/Makefile') }}
       - name: Make environment
         uses: ./.github/actions/prepare-environment
-=======
-          key: ${{ runner.os }}-pip-${{ matrix.python-version }}-${{ matrix.pytorch-version }}-${{ hashFiles('**/pyproject.toml') }}-${{ hashFiles('**/Makefile') }}
-      - uses: actions/setup-python@v5
->>>>>>> 1df4bff1
         with:
           os-version: ubuntu
           python-version: ${{ matrix.python-version }}
@@ -414,14 +397,9 @@
         python3 -m pip install build
         ./tools/installers/install_torch.sh false ${TH_VERSION} CPU
         ./tools/installers/install_chainer.sh CPU
-<<<<<<< HEAD
         cp ./tools/setup.py ./ && mv pyproject.toml pyproject.toml.tmp && mv espnet3 .espnet3
         python3 setup.py bdist_wheel
         python3 -m pip install dist/espnet-*.whl
-=======
-        python3 -m build --wheel
-        python3 -m pip install "$(echo dist/espnet-*.whl)"[all]
->>>>>>> 1df4bff1
         # log
         python3 -m pip freeze
     - name: Import all modules (Try1)
