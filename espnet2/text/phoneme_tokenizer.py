--- conflicted
+++ resolved
@@ -257,11 +257,7 @@
     def __init__(self, no_space: bool = False):
         if g2p_en is None:
             raise RuntimeError(
-<<<<<<< HEAD
-                "Please install espnet with" "`pip install espnet['task-tts']"
-=======
                 "Please install espnet with `pip install espnet[task-tts]`"
->>>>>>> 8b3fea35
             )
         self.no_space = no_space
         self.g2p = None
@@ -339,13 +335,9 @@
 
     def __init__(self, space_symbol=" ", no_space=False):
         if jamo is None:
-<<<<<<< HEAD
-            raise RuntimeError("Please install `pip install espnet['task-tts']")
-=======
             raise RuntimeError(
                 "Please install espnet with " "`pip install espnet[task-tts]`"
             )
->>>>>>> 8b3fea35
         self.space_symbol = space_symbol
         self.no_space = no_space
 
