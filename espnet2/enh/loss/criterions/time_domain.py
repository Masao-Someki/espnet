import logging
import math
from abc import ABC

import torch
from packaging.version import parse as V
from torch_complex.tensor import ComplexTensor

from espnet2.enh.loss.criterions.abs_loss import AbsEnhLoss
from espnet2.layers.stft import Stft

try:
    import ci_sdr
    import fast_bss_eval
except ImportError:
    ci_sdr = None
    fast_bss_eval = None

is_torch_1_9_plus = V(torch.__version__) >= V("1.9.0")


class TimeDomainLoss(AbsEnhLoss, ABC):
    """Base class for all time-domain Enhancement loss modules."""

    @property
    def name(self) -> str:
        return self._name

    @property
    def only_for_test(self) -> bool:
        return self._only_for_test

    @property
    def is_noise_loss(self) -> bool:
        return self._is_noise_loss

    @property
    def is_dereverb_loss(self) -> bool:
        return self._is_dereverb_loss

    def __init__(
        self,
        name,
        only_for_test=False,
        is_noise_loss=False,
        is_dereverb_loss=False,
    ):
        super().__init__()
        # only used during validation
        self._only_for_test = only_for_test
        # only used to calculate the noise-related loss
        self._is_noise_loss = is_noise_loss
        # only used to calculate the dereverberation-related loss
        self._is_dereverb_loss = is_dereverb_loss
        if is_noise_loss and is_dereverb_loss:
            raise ValueError(
                "`is_noise_loss` and `is_dereverb_loss` cannot be True at the same time"
            )
        if is_noise_loss and "noise" not in name:
            name = name + "_noise"
        if is_dereverb_loss and "dereverb" not in name:
            name = name + "_dereverb"
        self._name = name


EPS = torch.finfo(torch.get_default_dtype()).eps


class CISDRLoss(TimeDomainLoss):
    """CI-SDR loss

    Reference:
        Convolutive Transfer Function Invariant SDR Training
        Criteria for Multi-Channel Reverberant Speech Separation;
        C. Boeddeker et al., 2021;
        https://arxiv.org/abs/2011.15003
    Args:
        ref: (Batch, samples)
        inf: (Batch, samples)
        filter_length (int): a time-invariant filter that allows
                                slight distortion via filtering
    Returns:
        loss: (Batch,)
    """

    def __init__(
        self,
        filter_length=512,
        name=None,
        only_for_test=False,
        is_noise_loss=False,
        is_dereverb_loss=False,
    ):
        _name = "ci_sdr_loss" if name is None else name
        super().__init__(
            _name,
            only_for_test=only_for_test,
            is_noise_loss=is_noise_loss,
            is_dereverb_loss=is_dereverb_loss,
        )
        if ci_sdr is None:
<<<<<<< HEAD
            raise RuntimeError("Please install espnet['task-enh']")
=======
            raise RuntimeError(
                "Please install espnet with `pip install espnet[task-enh]`"
            )
>>>>>>> 8b3fea35

        self.filter_length = filter_length

    def forward(
        self,
        ref: torch.Tensor,
        inf: torch.Tensor,
    ) -> torch.Tensor:
        assert ref.shape == inf.shape, (ref.shape, inf.shape)

        return ci_sdr.pt.ci_sdr_loss(
            inf, ref, compute_permutation=False, filter_length=self.filter_length
        )


class SNRLoss(TimeDomainLoss):
    def __init__(
        self,
        eps=EPS,
        name=None,
        only_for_test=False,
        is_noise_loss=False,
        is_dereverb_loss=False,
    ):
        _name = "snr_loss" if name is None else name
        super().__init__(
            _name,
            only_for_test=only_for_test,
            is_noise_loss=is_noise_loss,
            is_dereverb_loss=is_dereverb_loss,
        )

        self.eps = float(eps)

    def forward(self, ref: torch.Tensor, inf: torch.Tensor) -> torch.Tensor:
        # the return tensor should be shape of (batch,)

        noise = inf - ref

        snr = 20 * (
            torch.log10(torch.norm(ref, p=2, dim=1).clamp(min=self.eps))
            - torch.log10(torch.norm(noise, p=2, dim=1).clamp(min=self.eps))
        )
        return -snr


class SDRLoss(TimeDomainLoss):
    """SDR loss.

    filter_length: int
        The length of the distortion filter allowed (default: ``512``)
    use_cg_iter:
        If provided, an iterative method is used to solve for the distortion
        filter coefficients instead of direct Gaussian elimination.
        This can speed up the computation of the metrics in case the filters
        are long. Using a value of 10 here has been shown to provide
        good accuracy in most cases and is sufficient when using this
        loss to train neural separation networks.
    clamp_db: float
        clamp the output value in  [-clamp_db, clamp_db]
    zero_mean: bool
        When set to True, the mean of all signals is subtracted prior.
    load_diag:
        If provided, this small value is added to the diagonal coefficients of
        the system metrices when solving for the filter coefficients.
        This can help stabilize the metric in the case where some of the reference
        signals may sometimes be zero
    """

    def __init__(
        self,
        filter_length=512,
        use_cg_iter=None,
        clamp_db=None,
        zero_mean=True,
        load_diag=None,
        name=None,
        only_for_test=False,
        is_noise_loss=False,
        is_dereverb_loss=False,
    ):
        _name = "sdr_loss" if name is None else name
        super().__init__(
            _name,
            only_for_test=only_for_test,
            is_noise_loss=is_noise_loss,
            is_dereverb_loss=is_dereverb_loss,
        )
        if fast_bss_eval is None:
<<<<<<< HEAD
            raise RuntimeError("Please install espnet['task-enh']")
=======
            raise RuntimeError(
                "Please install espnet with `pip install espnet[task-enh]`"
            )
>>>>>>> 8b3fea35

        self.filter_length = filter_length
        self.use_cg_iter = use_cg_iter
        self.clamp_db = clamp_db
        self.zero_mean = zero_mean
        self.load_diag = load_diag

    def forward(self, ref: torch.Tensor, est: torch.Tensor) -> torch.Tensor:
        """SDR forward.

        Args:
            ref: Tensor, (..., n_samples)
                reference signal
            est: Tensor (..., n_samples)
                estimated signal

        Returns:
            loss: (...,)
                the SDR loss (negative sdr)
        """

        sdr_loss = fast_bss_eval.sdr_loss(
            est=est,
            ref=ref,
            filter_length=self.filter_length,
            use_cg_iter=self.use_cg_iter,
            zero_mean=self.zero_mean,
            clamp_db=self.clamp_db,
            load_diag=self.load_diag,
            pairwise=False,
        )

        return sdr_loss


class SISNRLoss(TimeDomainLoss):
    """SI-SNR (or named SI-SDR) loss

    A more stable SI-SNR loss with clamp from `fast_bss_eval`.

    Attributes:
        clamp_db: float
            clamp the output value in  [-clamp_db, clamp_db]
        zero_mean: bool
            When set to True, the mean of all signals is subtracted prior.
        eps: float
            Deprecated. Kept for compatibility.
    """

    def __init__(
        self,
        clamp_db=None,
        zero_mean=True,
        eps=None,
        name=None,
        only_for_test=False,
        is_noise_loss=False,
        is_dereverb_loss=False,
    ):
        _name = "si_snr_loss" if name is None else name
        super().__init__(
            _name,
            only_for_test=only_for_test,
            is_noise_loss=is_noise_loss,
            is_dereverb_loss=is_dereverb_loss,
        )
        if fast_bss_eval is None:
<<<<<<< HEAD
            raise RuntimeError("Please install espnet['task-enh']")
=======
            raise RuntimeError(
                "Please install espnet with `pip install espnet[task-enh]`"
            )
>>>>>>> 8b3fea35

        self.clamp_db = clamp_db
        self.zero_mean = zero_mean
        if eps is not None:
            logging.warning("Eps is deprecated in si_snr loss, set clamp_db instead.")
            if self.clamp_db is None:
                self.clamp_db = -math.log10(eps / (1 - eps)) * 10

    def forward(self, ref: torch.Tensor, est: torch.Tensor) -> torch.Tensor:
        """SI-SNR forward.

        Args:

            ref: Tensor, (..., n_samples)
                reference signal
            est: Tensor (..., n_samples)
                estimated signal

        Returns:
            loss: (...,)
                the SI-SDR loss (negative si-sdr)
        """
        assert torch.is_tensor(est) and torch.is_tensor(ref), est

        si_snr = fast_bss_eval.si_sdr_loss(
            est=est,
            ref=ref,
            zero_mean=self.zero_mean,
            clamp_db=self.clamp_db,
            pairwise=False,
        )

        return si_snr


class TimeDomainMSE(TimeDomainLoss):
    def __init__(
        self,
        name=None,
        only_for_test=False,
        is_noise_loss=False,
        is_dereverb_loss=False,
    ):
        _name = "TD_MSE_loss" if name is None else name
        super().__init__(
            _name,
            only_for_test=only_for_test,
            is_noise_loss=is_noise_loss,
            is_dereverb_loss=is_dereverb_loss,
        )

    def forward(self, ref, inf) -> torch.Tensor:
        """Time-domain MSE loss forward.

        Args:
            ref: (Batch, T) or (Batch, T, C)
            inf: (Batch, T) or (Batch, T, C)
        Returns:
            loss: (Batch,)
        """
        assert ref.shape == inf.shape, (ref.shape, inf.shape)

        mseloss = (ref - inf).pow(2)
        if ref.dim() == 3:
            mseloss = mseloss.mean(dim=[1, 2])
        elif ref.dim() == 2:
            mseloss = mseloss.mean(dim=1)
        else:
            raise ValueError(
                "Invalid input shape: ref={}, inf={}".format(ref.shape, inf.shape)
            )
        return mseloss


class TimeDomainL1(TimeDomainLoss):
    def __init__(
        self,
        name=None,
        only_for_test=False,
        is_noise_loss=False,
        is_dereverb_loss=False,
    ):
        _name = "TD_L1_loss" if name is None else name
        super().__init__(
            _name,
            only_for_test=only_for_test,
            is_noise_loss=is_noise_loss,
            is_dereverb_loss=is_dereverb_loss,
        )

    def forward(self, ref, inf) -> torch.Tensor:
        """Time-domain L1 loss forward.

        Args:
            ref: (Batch, T) or (Batch, T, C)
            inf: (Batch, T) or (Batch, T, C)
        Returns:
            loss: (Batch,)
        """
        assert ref.shape == inf.shape, (ref.shape, inf.shape)

        l1loss = abs(ref - inf)
        if ref.dim() == 3:
            l1loss = l1loss.mean(dim=[1, 2])
        elif ref.dim() == 2:
            l1loss = l1loss.mean(dim=1)
        else:
            raise ValueError(
                "Invalid input shape: ref={}, inf={}".format(ref.shape, inf.shape)
            )
        return l1loss


class MultiResL1SpecLoss(TimeDomainLoss):
    """Multi-Resolution L1 time-domain + STFT mag loss

    Reference:
    Lu, Y. J., Cornell, S., Chang, X., Zhang, W., Li, C., Ni, Z., ... & Watanabe, S.
    Towards Low-Distortion Multi-Channel Speech Enhancement:
    The ESPNET-Se Submission to the L3DAS22 Challenge. ICASSP 2022 p. 9201-9205.

    Attributes:
        window_sz: (list)
            list of STFT window sizes.
        hop_sz: (list, optional)
            list of hop_sizes, default is each window_sz // 2.
        eps: (float)
            stability epsilon
        time_domain_weight: (float)
            weight for time domain loss.
        normalize_variance (bool)
            whether or not to normalize the variance when calculating the loss.
        reduction (str)
            select from "sum" and "mean"
    """

    def __init__(
        self,
        window_sz=[512],
        hop_sz=None,
        eps=1e-8,
        time_domain_weight=0.5,
        normalize_variance=False,
        reduction="sum",
        name=None,
        only_for_test=False,
        is_noise_loss=False,
        is_dereverb_loss=False,
    ):
        _name = "TD_L1_loss" if name is None else name
        super().__init__(
            _name,
            only_for_test=only_for_test,
            is_noise_loss=is_noise_loss,
            is_dereverb_loss=is_dereverb_loss,
        )

        assert all([x % 2 == 0 for x in window_sz])
        self.window_sz = window_sz

        if hop_sz is None:
            self.hop_sz = [x // 2 for x in window_sz]
        else:
            self.hop_sz = hop_sz

        self.time_domain_weight = time_domain_weight
        self.normalize_variance = normalize_variance
        self.eps = eps
        self.stft_encoders = torch.nn.ModuleList([])
        for w, h in zip(self.window_sz, self.hop_sz):
            stft_enc = Stft(
                n_fft=w,
                win_length=w,
                hop_length=h,
                window=None,
                center=True,
                normalized=False,
                onesided=True,
            )
            self.stft_encoders.append(stft_enc)

        assert reduction in ("sum", "mean")
        self.reduction = reduction

    @property
    def name(self) -> str:
        return "l1_timedomain+magspec_loss"

    def get_magnitude(self, stft, eps=1e-06):
        if is_torch_1_9_plus:
            stft = torch.complex(stft[..., 0], stft[..., 1])
            return stft.abs()
        else:
            stft = ComplexTensor(stft[..., 0], stft[..., 1])
            return (stft.real.pow(2) + stft.imag.pow(2) + eps).sqrt()

    @torch.amp.autocast("cuda", enabled=False)
    def forward(
        self,
        target: torch.Tensor,
        estimate: torch.Tensor,
    ):
        """forward.

        Args:
            target: (Batch, T)
            estimate: (Batch, T)
        Returns:
            loss: (Batch,)
        """
        assert target.shape == estimate.shape, (target.shape, estimate.shape)
        half_precision = (torch.float16, torch.bfloat16)
        if target.dtype in half_precision or estimate.dtype in half_precision:
            target = target.float()
            estimate = estimate.float()
        if self.normalize_variance:
            target = target / torch.std(target, dim=1, keepdim=True)
            estimate = estimate / torch.std(estimate, dim=1, keepdim=True)
        # shape bsz, samples
        scaling_factor = torch.sum(estimate * target, -1, keepdim=True) / (
            torch.sum(estimate**2, -1, keepdim=True) + self.eps
        )
        if self.reduction == "sum":
            time_domain_loss = torch.sum(
                (estimate * scaling_factor - target).abs(), dim=-1
            )
        elif self.reduction == "mean":
            time_domain_loss = torch.mean(
                (estimate * scaling_factor - target).abs(), dim=-1
            )

        if len(self.stft_encoders) == 0:
            return time_domain_loss
        else:
            spectral_loss = torch.zeros_like(time_domain_loss)
            for stft_enc in self.stft_encoders:
                target_mag = self.get_magnitude(stft_enc(target)[0])
                estimate_mag = self.get_magnitude(
                    stft_enc(estimate * scaling_factor)[0]
                )
                if self.reduction == "sum":
                    c_loss = torch.sum((estimate_mag - target_mag).abs(), dim=(1, 2))
                elif self.reduction == "mean":
                    c_loss = torch.mean((estimate_mag - target_mag).abs(), dim=(1, 2))
                spectral_loss += c_loss

            return time_domain_loss * self.time_domain_weight + (
                1 - self.time_domain_weight
            ) * spectral_loss / len(self.stft_encoders)<|MERGE_RESOLUTION|>--- conflicted
+++ resolved
@@ -99,13 +99,9 @@
             is_dereverb_loss=is_dereverb_loss,
         )
         if ci_sdr is None:
-<<<<<<< HEAD
-            raise RuntimeError("Please install espnet['task-enh']")
-=======
             raise RuntimeError(
                 "Please install espnet with `pip install espnet[task-enh]`"
             )
->>>>>>> 8b3fea35
 
         self.filter_length = filter_length
 
@@ -195,13 +191,9 @@
             is_dereverb_loss=is_dereverb_loss,
         )
         if fast_bss_eval is None:
-<<<<<<< HEAD
-            raise RuntimeError("Please install espnet['task-enh']")
-=======
             raise RuntimeError(
                 "Please install espnet with `pip install espnet[task-enh]`"
             )
->>>>>>> 8b3fea35
 
         self.filter_length = filter_length
         self.use_cg_iter = use_cg_iter
@@ -269,13 +261,9 @@
             is_dereverb_loss=is_dereverb_loss,
         )
         if fast_bss_eval is None:
-<<<<<<< HEAD
-            raise RuntimeError("Please install espnet['task-enh']")
-=======
             raise RuntimeError(
                 "Please install espnet with `pip install espnet[task-enh]`"
             )
->>>>>>> 8b3fea35
 
         self.clamp_db = clamp_db
         self.zero_mean = zero_mean
