--- conflicted
+++ resolved
@@ -3,11 +3,8 @@
 
 """VITS module for GAN-TTS task."""
 
-<<<<<<< HEAD
-=======
 from contextlib import contextmanager
 from distutils.version import LooseVersion
->>>>>>> 57c05436
 from typing import Any, Dict, Optional
 
 import torch
