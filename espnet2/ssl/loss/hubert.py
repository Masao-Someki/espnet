--- conflicted
+++ resolved
@@ -138,11 +138,7 @@
     def forward(
         self, x: torch.Tensor, mask_m: torch.Tensor, mask_u: torch.Tensor
     ) -> Tuple[torch.Tensor, torch.Tensor]:
-<<<<<<< HEAD
-        """Forward Method.
-=======
         """HuBERTDecoder forward.
->>>>>>> 9c38ce04
 
         Args:
             x (Tensor): The feature representation of the last transformer layer.
