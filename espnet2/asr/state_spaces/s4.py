--- conflicted
+++ resolved
@@ -83,11 +83,7 @@
     contract_expression = oe.contract_expression
 except ImportError:
     log.warning(
-<<<<<<< HEAD
-        "If you are running state-space model," "run `pip install espnet['task-asr']`."
-=======
         "If you are running state-space model, run `pip install espnet['task-asr']`."
->>>>>>> 8b3fea35
     )
     contract = None
     contract_expression = None
@@ -655,14 +651,7 @@
         elif L > self.L.item():  # 2*int(self.L) == L:
             l_item = self.L.item()
             if self.verbose:
-<<<<<<< HEAD
-                log.info(
-                    f"S4: Doubling length from L = {self.L.item()} "
-                    f"to {2 * self.L.item()}"
-                )
-=======
                 log.info(f"S4: Doubling length from L = {l_item} to {2 * l_item}")
->>>>>>> 8b3fea35
             double_length = True
             L = self.L.item()  # Convenience for the math below
         else:
