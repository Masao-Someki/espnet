#!/usr/bin/env python3
#  2020, Technische UniversitÃ¤t MÃ¼nchen;  Ludwig KÃ¼rzinger
#  Apache 2.0  (http://www.apache.org/licenses/LICENSE-2.0)

"""Sliding Window for raw audio input data."""

from typing import Tuple

import torch
import torch.nn as nn
import torch.nn.functional as F
from typeguard import typechecked

from espnet2.asr.frontend.abs_frontend import AbsFrontend


class AsteroidFrontend(AbsFrontend):
    """Asteroid Filterbank Frontend.

    Provides a Sinc-convolutional-based audio feature extractor. The same
    function can be achieved by using `sliding_winodw frontend +
    sinc preencoder`.

    NOTE(jiatong): this function is used in sentence-level classification
    tasks (e.g., spk). Other usages are not fully investigated.

    NOTE(jeeweon): this function implements the parameterized analytic
    filterbank layer in M. Pariente, S. Cornell, A. Deleforge and E. Vincent,
    "Filterbank design for end-to-end speech separation," in Proc. ICASSP, 2020
    """

    @typechecked
    def __init__(
        self,
        sinc_filters: int = 256,
        sinc_kernel_size: int = 251,
        sinc_stride: int = 16,
        preemph_coef: float = 0.97,
        log_term: float = 1e-6,
    ):
        """Initialize.

        Args:
            sinc_filters: the filter numbers for sinc.
            sinc_kernel_size: the kernel size for sinc.
            sinc_stride: the sincstride size of the first sinc-conv layer
                where it decides the compression rate (Hz).
            preemph_coef: the coeifficient for preempahsis.
            log_term: the log term to prevent infinity.
        """
        try:
            from asteroid_filterbanks import Encoder, ParamSincFB
        except ImportError:
<<<<<<< HEAD
            raise RuntimeError("Please install espnet['task-spk']")
=======
            raise RuntimeError(
                "Please install espnet with 'pip install espnet[task-spk]'"
            )
>>>>>>> 8b3fea35

        super().__init__()

        # kernel for preemphasis
        # In pytorch, the convolution operation uses cross-correlation,
        # so the filter is flipped
        self.register_buffer(
            "flipped_filter",
            torch.FloatTensor([-preemph_coef, 1.0]).unsqueeze(0).unsqueeze(0),
        )

        self.norm = nn.InstanceNorm1d(1, eps=1e-4, affine=True)
        self.sinc_filters = sinc_filters
        self.conv = Encoder(
            ParamSincFB(sinc_filters, sinc_kernel_size, stride=sinc_stride)
        )
        self.log_term = log_term
        self.sinc_kernel_size = sinc_kernel_size
        self.sinc_stride = sinc_stride
        self.output_dim = sinc_filters

    def forward(
        self, input: torch.Tensor, input_length: torch.Tensor
    ) -> Tuple[torch.Tensor, torch.Tensor]:
        """Apply the Asteroid filterbank frontend to the input.

        Args:
            input: Input (B, T).
            input_length: Input length (B,).

        Returns:
            Tensor: Frame-wise output (B, T', D).
        """
        # input check
        assert (
            len(input.size()) == 2
        ), "The number of dimensions of input tensor must be 2!"

        with torch.cuda.amp.autocast(enabled=False):
            # reflect padding to match lengths of in/out
            x = input.unsqueeze(1)
            x = F.pad(x, (1, 0), "reflect")

            # apply preemphasis
            x = F.conv1d(x, self.flipped_filter)

            # apply norm
            x = self.norm(x)

            # apply frame feature extraction
            x = torch.log(torch.abs(self.conv(x)) + self.log_term)

        input_length = (input_length - self.sinc_kernel_size) // self.sinc_stride + 1
        x = x - torch.mean(x, dim=-1, keepdim=True)

        return x.permute(0, 2, 1), input_length

    def output_size(self) -> int:
        """Return output length of feature dimension D."""
        return self.sinc_filters<|MERGE_RESOLUTION|>--- conflicted
+++ resolved
@@ -51,13 +51,9 @@
         try:
             from asteroid_filterbanks import Encoder, ParamSincFB
         except ImportError:
-<<<<<<< HEAD
-            raise RuntimeError("Please install espnet['task-spk']")
-=======
             raise RuntimeError(
                 "Please install espnet with 'pip install espnet[task-spk]'"
             )
->>>>>>> 8b3fea35
 
         super().__init__()
 
