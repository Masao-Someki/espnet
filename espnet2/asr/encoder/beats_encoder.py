--- conflicted
+++ resolved
@@ -226,11 +226,7 @@
         if self.use_weighted_representation:
             if self.max_layer is None:
                 logging.warning(
-<<<<<<< HEAD
-                    "max_layer must be provided when using weighted"
-=======
                     f"max_layer must be provided when using weighted"
->>>>>>> 8b3fea35
                     f" representations. Set to {config.encoder_layers - 1}."
                 )
                 self.max_layer = config.encoder_layers - 1  # 0 based index
