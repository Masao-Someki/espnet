--- conflicted
+++ resolved
@@ -1704,10 +1704,7 @@
             else:
                 num_to_mix = np.random.randint(low, high + 1)
 
-<<<<<<< HEAD
-=======
             # add eps of 1e-4 to avoid negative value before log
->>>>>>> 838c4588
             speech_db = 10 * np.log10(np.mean(speech**2) + 1e-4)
             noiselist = []
             for _ in range(num_to_mix):
