--- conflicted
+++ resolved
@@ -112,11 +112,7 @@
         try:
             import h5py
         except ImportError:
-<<<<<<< HEAD
-            raise RuntimeError("Please install h5py.")
-=======
             raise RuntimeError("Please install espnet with `pip install espnet[test]`.")
->>>>>>> 8b3fea35
 
         self.path = path
         self.h5_file = h5py.File(path, "r")
