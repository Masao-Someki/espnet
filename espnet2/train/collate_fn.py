--- conflicted
+++ resolved
@@ -213,10 +213,6 @@
             while noise[0] == speech_id:
                 noise = random.choice(data)
             noise = noise[1]["speech"]
-<<<<<<< HEAD
-            # speech_length = speech.shape[0]
-=======
->>>>>>> 9c38ce04
             noise_db = np.random.uniform(
                 -self.dynamic_mixing_gain_db, self.dynamic_mixing_gain_db
             )
