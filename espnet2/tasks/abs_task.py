"""Abstract task module."""
import argparse
import functools
import logging
import os
import sys
from abc import ABC, abstractmethod
from dataclasses import dataclass
from pathlib import Path
from typing import Any, Callable, Dict, List, Optional, Sequence, Tuple, Union

import humanfriendly
import numpy as np
import torch
import torch.multiprocessing
import torch.nn
import torch.optim
import yaml
from packaging.version import parse as V
from torch.utils.data import DataLoader
from typeguard import check_argument_types, check_return_type

from espnet import __version__
from espnet2.iterators.abs_iter_factory import AbsIterFactory
from espnet2.iterators.category_iter_factory import CategoryIterFactory
from espnet2.iterators.chunk_iter_factory import ChunkIterFactory
from espnet2.iterators.multiple_iter_factory import MultipleIterFactory
from espnet2.iterators.sequence_iter_factory import SequenceIterFactory
from espnet2.layers.create_lora_adapter import create_lora_adapter
from espnet2.main_funcs.collect_stats import collect_stats
from espnet2.optimizers.optim_groups import configure_optimizer
from espnet2.optimizers.sgd import SGD
from espnet2.samplers.build_batch_sampler import BATCH_TYPES, build_batch_sampler
from espnet2.samplers.category_balanced_sampler import CategoryBalancedSampler
from espnet2.samplers.unsorted_batch_sampler import UnsortedBatchSampler
from espnet2.schedulers.cosine_anneal_warmup_restart import (
    CosineAnnealingWarmupRestarts,
)
from espnet2.schedulers.noam_lr import NoamLR
from espnet2.schedulers.warmup_lr import WarmupLR
from espnet2.schedulers.warmup_reducelronplateau import WarmupReduceLROnPlateau
from espnet2.schedulers.warmup_step_lr import WarmupStepLR
from espnet2.torch_utils.load_pretrained_model import load_pretrained_model
from espnet2.torch_utils.model_summary import model_summary
from espnet2.torch_utils.pytorch_version import pytorch_cudnn_version
from espnet2.torch_utils.set_all_random_seed import set_all_random_seed
from espnet2.train.abs_espnet_model import AbsESPnetModel
from espnet2.train.class_choices import ClassChoices
from espnet2.train.dataset import DATA_TYPES, AbsDataset, ESPnetDataset
from espnet2.train.distributed_utils import (
    DistributedOption,
    free_port,
    get_master_port,
    get_node_rank,
    get_num_nodes,
    resolve_distributed_mode,
)
from espnet2.train.iterable_dataset import IterableESPnetDataset
from espnet2.train.trainer import Trainer
from espnet2.utils import config_argparse
from espnet2.utils.build_dataclass import build_dataclass
from espnet2.utils.get_default_kwargs import get_default_kwargs
from espnet2.utils.nested_dict_action import NestedDictAction
from espnet2.utils.types import (
    humanfriendly_parse_size_or_none,
    int_or_none,
    str2bool,
    str2triple_str,
    str_or_int,
    str_or_none,
)
from espnet2.utils.yaml_no_alias_safe_dump import yaml_no_alias_safe_dump
from espnet.utils.cli_utils import get_commandline_args

try:
    import wandb
except Exception:
    wandb = None

if V(torch.__version__) >= V("1.5.0"):
    from torch.multiprocessing.spawn import ProcessContext
else:
    from torch.multiprocessing.spawn import SpawnContext as ProcessContext


optim_classes = dict(
    adam=torch.optim.Adam,
    adamw=torch.optim.AdamW,
    sgd=SGD,
    adadelta=torch.optim.Adadelta,
    adagrad=torch.optim.Adagrad,
    adamax=torch.optim.Adamax,
    asgd=torch.optim.ASGD,
    lbfgs=torch.optim.LBFGS,
    rmsprop=torch.optim.RMSprop,
    rprop=torch.optim.Rprop,
)
if V(torch.__version__) >= V("1.10.0"):
    # From 1.10.0, RAdam is officially supported
    optim_classes.update(
        radam=torch.optim.RAdam,
    )
try:
    import torch_optimizer

    optim_classes.update(
        accagd=torch_optimizer.AccSGD,
        adabound=torch_optimizer.AdaBound,
        adamod=torch_optimizer.AdaMod,
        diffgrad=torch_optimizer.DiffGrad,
        lamb=torch_optimizer.Lamb,
        novograd=torch_optimizer.NovoGrad,
        pid=torch_optimizer.PID,
        # torch_optimizer<=0.0.1a10 doesn't support
        # qhadam=torch_optimizer.QHAdam,
        qhm=torch_optimizer.QHM,
        sgdw=torch_optimizer.SGDW,
        yogi=torch_optimizer.Yogi,
    )
    if V(torch_optimizer.__version__) < V("0.2.0"):
        # From 0.2.0, RAdam is dropped
        optim_classes.update(
            radam=torch_optimizer.RAdam,
        )
    del torch_optimizer
except ImportError:
    pass
try:
    import apex

    optim_classes.update(
        fusedadam=apex.optimizers.FusedAdam,
        fusedlamb=apex.optimizers.FusedLAMB,
        fusednovograd=apex.optimizers.FusedNovoGrad,
        fusedsgd=apex.optimizers.FusedSGD,
    )
    del apex
except ImportError:
    pass
try:
    import fairscale
except ImportError:
    fairscale = None


scheduler_classes = dict(
    ReduceLROnPlateau=torch.optim.lr_scheduler.ReduceLROnPlateau,
    lambdalr=torch.optim.lr_scheduler.LambdaLR,
    steplr=torch.optim.lr_scheduler.StepLR,
    multisteplr=torch.optim.lr_scheduler.MultiStepLR,
    exponentiallr=torch.optim.lr_scheduler.ExponentialLR,
    CosineAnnealingLR=torch.optim.lr_scheduler.CosineAnnealingLR,
    noamlr=NoamLR,
    warmuplr=WarmupLR,
    warmupsteplr=WarmupStepLR,
    warmupReducelronplateau=WarmupReduceLROnPlateau,
    cycliclr=torch.optim.lr_scheduler.CyclicLR,
    onecyclelr=torch.optim.lr_scheduler.OneCycleLR,
    CosineAnnealingWarmRestarts=torch.optim.lr_scheduler.CosineAnnealingWarmRestarts,
    CosineAnnealingWarmupRestarts=CosineAnnealingWarmupRestarts,
)
# To lower keys
optim_classes = {k.lower(): v for k, v in optim_classes.items()}
scheduler_classes = {k.lower(): v for k, v in scheduler_classes.items()}


@dataclass
class IteratorOptions:
    preprocess_fn: callable
    collate_fn: callable
    data_path_and_name_and_type: list
    shape_files: list
    batch_size: int
    batch_bins: int
    batch_type: str
    max_cache_size: float
    max_cache_fd: int
    allow_multi_rates: bool
    distributed: bool
    num_batches: Optional[int]
    num_iters_per_epoch: Optional[int]
    train: bool


class AbsTask(ABC):
    # Use @staticmethod, or @classmethod,
    # instead of instance method to avoid God classes

    # If you need more than one optimizers, change this value in inheritance
    num_optimizers: int = 1
    trainer = Trainer
    class_choices_list: List[ClassChoices] = []

    def __init__(self):
        raise RuntimeError("This class can't be instantiated.")

    @classmethod
    @abstractmethod
    def add_task_arguments(cls, parser: argparse.ArgumentParser):
        pass

    @classmethod
    @abstractmethod
    def build_collate_fn(
        cls, args: argparse.Namespace, train: bool
    ) -> Callable[[Sequence[Dict[str, np.ndarray]]], Dict[str, torch.Tensor]]:
        """Return "collate_fn", which is a callable object and given to DataLoader.

        >>> from torch.utils.data import DataLoader
        >>> loader = DataLoader(collate_fn=cls.build_collate_fn(args, train=True), ...)

        In many cases, you can use our common collate_fn.
        """
        raise NotImplementedError

    @classmethod
    @abstractmethod
    def build_preprocess_fn(
        cls, args: argparse.Namespace, train: bool
    ) -> Optional[Callable[[str, Dict[str, np.array]], Dict[str, np.ndarray]]]:
        raise NotImplementedError

    @classmethod
    @abstractmethod
    def required_data_names(
        cls, train: bool = True, inference: bool = False
    ) -> Tuple[str, ...]:
        """Define the required names by Task

        This function is used by
        >>> cls.check_task_requirements()
        If your model is defined as following,

        >>> from espnet2.train.abs_espnet_model import AbsESPnetModel
        >>> class Model(AbsESPnetModel):
        ...     def forward(self, input, output, opt=None):  pass

        then "required_data_names" should be as

        >>> required_data_names = ('input', 'output')
        """
        raise NotImplementedError

    @classmethod
    @abstractmethod
    def optional_data_names(
        cls, train: bool = True, inference: bool = False
    ) -> Tuple[str, ...]:
        """Define the optional names by Task

        This function is used by
        >>> cls.check_task_requirements()
        If your model is defined as follows,

        >>> from espnet2.train.abs_espnet_model import AbsESPnetModel
        >>> class Model(AbsESPnetModel):
        ...     def forward(self, input, output, opt=None):  pass

        then "optional_data_names" should be as

        >>> optional_data_names = ('opt',)
        """
        raise NotImplementedError

    @classmethod
    @abstractmethod
    def build_model(cls, args: argparse.Namespace) -> AbsESPnetModel:
        raise NotImplementedError

    @classmethod
    def get_parser(cls) -> config_argparse.ArgumentParser:
        assert check_argument_types()

        class ArgumentDefaultsRawTextHelpFormatter(
            argparse.RawTextHelpFormatter,
            argparse.ArgumentDefaultsHelpFormatter,
        ):
            pass

        parser = config_argparse.ArgumentParser(
            description="base parser",
            formatter_class=ArgumentDefaultsRawTextHelpFormatter,
        )

        # NOTE(kamo): Use '_' instead of '-' to avoid confusion.
        #  I think '-' looks really confusing if it's written in yaml.

        # NOTE(kamo): add_arguments(..., required=True) can't be used
        #  to provide --print_config mode. Instead of it, do as
        parser.set_defaults(required=["output_dir"])

        group = parser.add_argument_group("Common configuration")

        group.add_argument(
            "--print_config",
            action="store_true",
            help="Print the config file and exit",
        )
        group.add_argument(
            "--log_level",
            type=lambda x: x.upper(),
            default="INFO",
            choices=("ERROR", "WARNING", "INFO", "DEBUG", "NOTSET"),
            help="The verbose level of logging",
        )
        group.add_argument(
            "--drop_last_iter",
            type=str2bool,
            default=False,
            help="Exclude the minibatch with leftovers.",
        )
        group.add_argument(
            "--dry_run",
            type=str2bool,
            default=False,
            help="Perform process without training",
        )
        group.add_argument(
            "--iterator_type",
            type=str,
            choices=["sequence", "category", "chunk", "task", "none"],
            default="sequence",
            help="Specify iterator type",
        )
        group.add_argument(
            "--valid_iterator_type",
            type=str,
            choices=["sequence", "category", "chunk", "task", "none"],
            default=None,
            help="Specify iterator type",
        )

        group.add_argument("--output_dir", type=str_or_none, default=None)
        group.add_argument(
            "--ngpu",
            type=int,
            default=0,
            help="The number of gpus. 0 indicates CPU mode",
        )
        group.add_argument("--seed", type=int, default=0, help="Random seed")
        group.add_argument(
            "--num_workers",
            type=int,
            default=1,
            help="The number of workers used for DataLoader",
        )
        group.add_argument(
            "--num_att_plot",
            type=int,
            default=3,
            help="The number images to plot the outputs from attention. "
            "This option makes sense only when attention-based model. "
            "We can also disable the attention plot by setting it 0",
        )

        group = parser.add_argument_group("distributed training related")
        group.add_argument(
            "--dist_backend",
            default="nccl",
            type=str,
            help="distributed backend",
        )
        group.add_argument(
            "--dist_init_method",
            type=str,
            default="env://",
            help='if init_method="env://", env values of "MASTER_PORT", "MASTER_ADDR", '
            '"WORLD_SIZE", and "RANK" are referred.',
        )
        group.add_argument(
            "--dist_world_size",
            default=None,
            type=int_or_none,
            help="number of nodes for distributed training",
        )
        group.add_argument(
            "--dist_rank",
            type=int_or_none,
            default=None,
            help="node rank for distributed training",
        )
        group.add_argument(
            # Not starting with "dist_" for compatibility to launch.py
            "--local_rank",
            type=int_or_none,
            default=None,
            help="local rank for distributed training. This option is used if "
            "--multiprocessing_distributed=false",
        )
        group.add_argument(
            "--dist_master_addr",
            default=None,
            type=str_or_none,
            help="The master address for distributed training. "
            "This value is used when dist_init_method == 'env://'",
        )
        group.add_argument(
            "--dist_master_port",
            default=None,
            type=int_or_none,
            help="The master port for distributed training"
            "This value is used when dist_init_method == 'env://'",
        )
        group.add_argument(
            "--dist_launcher",
            default=None,
            type=str_or_none,
            choices=["slurm", "mpi", None],
            help="The launcher type for distributed training",
        )
        group.add_argument(
            "--multiprocessing_distributed",
            default=False,
            type=str2bool,
            help="Use multi-processing distributed training to launch "
            "N processes per node, which has N GPUs. This is the "
            "fastest way to use PyTorch for either single node or "
            "multi node data parallel training",
        )
        group.add_argument(
            "--unused_parameters",
            type=str2bool,
            default=False,
            help="Whether to use the find_unused_parameters in "
            "torch.nn.parallel.DistributedDataParallel ",
        )
        group.add_argument(
            "--sharded_ddp",
            default=False,
            type=str2bool,
            help="Enable sharded training provided by fairscale",
        )

        group = parser.add_argument_group("cudnn mode related")
        group.add_argument(
            "--cudnn_enabled",
            type=str2bool,
            default=torch.backends.cudnn.enabled,
            help="Enable CUDNN",
        )
        group.add_argument(
            "--cudnn_benchmark",
            type=str2bool,
            default=torch.backends.cudnn.benchmark,
            help="Enable cudnn-benchmark mode",
        )
        group.add_argument(
            "--cudnn_deterministic",
            type=str2bool,
            default=True,
            help="Enable cudnn-deterministic mode",
        )

        group = parser.add_argument_group("collect stats mode related")
        group.add_argument(
            "--collect_stats",
            type=str2bool,
            default=False,
            help='Perform on "collect stats" mode',
        )
        group.add_argument(
            "--write_collected_feats",
            type=str2bool,
            default=False,
            help='Write the output features from the model when "collect stats" mode',
        )

        group = parser.add_argument_group("Trainer related")
        group.add_argument(
            "--max_epoch",
            type=int,
            default=40,
            help="The maximum number epoch to train",
        )
        group.add_argument(
            "--patience",
            type=int_or_none,
            default=None,
            help="Number of epochs to wait without improvement "
            "before stopping the training",
        )
        group.add_argument(
            "--val_scheduler_criterion",
            type=str,
            nargs=2,
            default=("valid", "loss"),
            help="The criterion used for the value given to the lr scheduler. "
            'Give a pair referring the phase, "train" or "valid",'
            'and the criterion name. The mode specifying "min" or "max" can '
            "be changed by --scheduler_conf",
        )
        group.add_argument(
            "--early_stopping_criterion",
            type=str,
            nargs=3,
            default=("valid", "loss", "min"),
            help="The criterion used for judging of early stopping. "
            'Give a pair referring the phase, "train" or "valid",'
            'the criterion name and the mode, "min" or "max", e.g. "acc,max".',
        )
        group.add_argument(
            "--best_model_criterion",
            type=str2triple_str,
            nargs="+",
            default=[
                ("train", "loss", "min"),
                ("valid", "loss", "min"),
                ("train", "acc", "max"),
                ("valid", "acc", "max"),
            ],
            help="The criterion used for judging of the best model. "
            'Give a pair referring the phase, "train" or "valid",'
            'the criterion name, and the mode, "min" or "max", e.g. "acc,max".',
        )
        group.add_argument(
            "--keep_nbest_models",
            type=int,
            nargs="+",
            default=[10],
            help="Remove previous snapshots excluding the n-best scored epochs",
        )
        group.add_argument(
            "--nbest_averaging_interval",
            type=int,
            default=0,
            help="The epoch interval to apply model averaging and save nbest models",
        )
        group.add_argument(
            "--grad_clip",
            type=float,
            default=5.0,
            help="Gradient norm threshold to clip",
        )
        group.add_argument(
            "--grad_clip_type",
            type=float,
            default=2.0,
            help="The type of the used p-norm for gradient clip. Can be inf",
        )
        group.add_argument(
            "--grad_noise",
            type=str2bool,
            default=False,
            help="The flag to switch to use noise injection to "
            "gradients during training",
        )
        group.add_argument(
            "--accum_grad",
            type=int,
            default=1,
            help="The number of gradient accumulation",
        )
        group.add_argument(
            "--no_forward_run",
            type=str2bool,
            default=False,
            help="Just only iterating data loading without "
            "model forwarding and training",
        )
        group.add_argument(
            "--resume",
            type=str2bool,
            default=False,
            help="Enable resuming if checkpoint is existing",
        )
        group.add_argument(
            "--train_dtype",
            default="float32",
            choices=["float16", "float32", "float64"],
            help="Data type for training.",
        )
        group.add_argument(
            "--use_amp",
            type=str2bool,
            default=False,
            help="Enable Automatic Mixed Precision. This feature requires pytorch>=1.6",
        )
        group.add_argument(
            "--log_interval",
            type=int_or_none,
            default=None,
            help="Show the logs every the number iterations in each epochs at the "
            "training phase. If None is given, it is decided according the number "
            "of training samples automatically .",
        )
        group.add_argument(
            "--use_matplotlib",
            type=str2bool,
            default=True,
            help="Enable matplotlib logging",
        )
        group.add_argument(
            "--use_tensorboard",
            type=str2bool,
            default=True,
            help="Enable tensorboard logging",
        )
        group.add_argument(
            "--create_graph_in_tensorboard",
            type=str2bool,
            default=False,
            help="Whether to create graph in tensorboard",
        )
        group.add_argument(
            "--use_wandb",
            type=str2bool,
            default=False,
            help="Enable wandb logging",
        )
        group.add_argument(
            "--wandb_project",
            type=str,
            default=None,
            help="Specify wandb project",
        )
        group.add_argument(
            "--wandb_id",
            type=str,
            default=None,
            help="Specify wandb id",
        )
        group.add_argument(
            "--wandb_entity",
            type=str,
            default=None,
            help="Specify wandb entity",
        )
        group.add_argument(
            "--wandb_name",
            type=str,
            default=None,
            help="Specify wandb run name",
        )
        group.add_argument(
            "--wandb_model_log_interval",
            type=int,
            default=-1,
            help="Set the model log period",
        )
        group.add_argument(
            "--detect_anomaly",
            type=str2bool,
            default=False,
            help="Set torch.autograd.set_detect_anomaly",
        )
        group.add_argument(
            "--use_lora",
            type=str2bool,
            default=False,
            help="Enable LoRA based finetuning, see (https://arxiv.org/abs/2106.09685) "
            "for large pre-trained foundation models, like Whisper",
        )
        group.add_argument(
            "--save_lora_only",
            type=str2bool,
            default=True,
            help="Only save LoRA parameters or save all model parameters",
        )
        group.add_argument(
            "--lora_conf",
            action=NestedDictAction,
            default=dict(),
            help="Configuration for LoRA based finetuning",
        )

        group = parser.add_argument_group("Pretraining model related")
        group.add_argument("--pretrain_path", help="This option is obsoleted")
        group.add_argument(
            "--init_param",
            type=str,
            default=[],
            nargs="*",
            help="Specify the file path used for initialization of parameters. "
            "The format is '<file_path>:<src_key>:<dst_key>:<exclude_keys>', "
            "where file_path is the model file path, "
            "src_key specifies the key of model states to be used in the model file, "
            "dst_key specifies the attribute of the model to be initialized, "
            "and exclude_keys excludes keys of model states for the initialization."
            "e.g.\n"
            "  # Load all parameters"
            "  --init_param some/where/model.pth\n"
            "  # Load only decoder parameters"
            "  --init_param some/where/model.pth:decoder:decoder\n"
            "  # Load only decoder parameters excluding decoder.embed"
            "  --init_param some/where/model.pth:decoder:decoder:decoder.embed\n"
            "  --init_param some/where/model.pth:decoder:decoder:decoder.embed\n",
        )
        group.add_argument(
            "--ignore_init_mismatch",
            type=str2bool,
            default=False,
            help="Ignore size mismatch when loading pre-trained model",
        )
        group.add_argument(
            "--freeze_param",
            type=str,
            default=[],
            nargs="*",
            help="Freeze parameters",
        )

        group = parser.add_argument_group("BatchSampler related")
        group.add_argument(
            "--num_iters_per_epoch",
            type=int_or_none,
            default=None,
            help="Restrict the number of iterations for training per epoch",
        )
        group.add_argument(
            "--batch_size",
            type=int,
            default=20,
            help="The mini-batch size used for training. Used if batch_type='unsorted',"
            " 'sorted', or 'folded', or 'catbel'.",
        )
        group.add_argument(
            "--valid_batch_size",
            type=int_or_none,
            default=None,
            help="If not given, the value of --batch_size is used",
        )
        group.add_argument(
            "--batch_bins",
            type=int,
            default=1000000,
            help="The number of batch bins. Used if batch_type='length' or 'numel'",
        )
        group.add_argument(
            "--valid_batch_bins",
            type=int_or_none,
            default=None,
            help="If not given, the value of --batch_bins is used",
        )

        group.add_argument("--train_shape_file", type=str, action="append", default=[])
        group.add_argument("--valid_shape_file", type=str, action="append", default=[])

        group = parser.add_argument_group("Sequence iterator related")
        _batch_type_help = ""
        for key, value in BATCH_TYPES.items():
            _batch_type_help += f'"{key}":\n{value}\n'
        group.add_argument(
            "--batch_type",
            type=str,
            default="folded",
            choices=list(BATCH_TYPES),
            help=_batch_type_help,
        )
        group.add_argument(
            "--valid_batch_type",
            type=str_or_none,
            default=None,
            choices=list(BATCH_TYPES) + [None],
            help="If not given, the value of --batch_type is used",
        )
        group.add_argument("--fold_length", type=int, action="append", default=[])
        group.add_argument(
            "--sort_in_batch",
            type=str,
            default="descending",
            choices=["descending", "ascending"],
            help="Sort the samples in each mini-batches by the sample "
            'lengths. To enable this, "shape_file" must have the length information.',
        )
        group.add_argument(
            "--shuffle_within_batch",
            type=str2bool,
            default=False,
            help="Shuffles wholes batches in sample-wise. Required for"
            "Classification tasks normally.",
        )
        group.add_argument(
            "--sort_batch",
            type=str,
            default="descending",
            choices=["descending", "ascending"],
            help="Sort mini-batches by the sample lengths",
        )
        group.add_argument(
            "--multiple_iterator",
            type=str2bool,
            default=False,
            help="Use multiple iterator mode",
        )

        group = parser.add_argument_group("Chunk iterator related")
        group.add_argument(
            "--chunk_length",
            type=str_or_int,
            default=500,
            help="Specify chunk length. e.g. '300', '300,400,500', or '300-400'."
            "If multiple numbers separated by command are given, "
            "one of them is selected randomly for each samples. "
            "If two numbers are given with '-', it indicates the range of the choices. "
            "Note that if the sequence length is shorter than the all chunk_lengths, "
            "the sample is discarded. ",
        )
        group.add_argument(
            "--chunk_shift_ratio",
            type=float,
            default=0.5,
            help="Specify the shift width of chunks. If it's less than 1, "
            "allows the overlapping and if bigger than 1, there are some gaps "
            "between each chunk.",
        )
        group.add_argument(
            "--num_cache_chunks",
            type=int,
            default=1024,
            help="Shuffle in the specified number of chunks and generate mini-batches "
            "More larger this value, more randomness can be obtained.",
        )
        group.add_argument(
            "--chunk_excluded_key_prefixes",
            type=str,
            nargs="+",
            default=[],
            help="List of key prefixes. Keys that satisfy either condition below "
            "will be excluded from the length consistency check in ChunkIterFactory:\n"
            "  - exactly match one of the prefixes in `chunk_excluded_key_prefixes`\n"
            "  - have one of the prefixes in `chunk_excluded_key_prefixes` and "
            "end with numbers",
        )
        group.add_argument(
            "--chunk_default_fs",
            type=int_or_none,
            default=None,
            help="Default sampling rate used for the chunk length. Will be used to "
            "adaptively adjust the chunk length for data of different sampling rates. "
            "(If None, the chunk length will be fixed.)",
        )

        group = parser.add_argument_group("Dataset related")
        _data_path_and_name_and_type_help = (
            "Give three words splitted by comma. It's used for the training data. "
            "e.g. '--train_data_path_and_name_and_type some/path/a.scp,foo,sound'. "
            "The first value, some/path/a.scp, indicates the file path, "
            "and the second, foo, is the key name used for the mini-batch data, "
            "and the last, sound, decides the file type. "
            "This option is repeatable, so you can input any number of features "
            "for your task. Supported file types are as follows:\n\n"
        )
        for key, dic in DATA_TYPES.items():
            _data_path_and_name_and_type_help += f'"{key}":\n{dic["help"]}\n\n'

        group.add_argument(
            "--train_data_path_and_name_and_type",
            type=str2triple_str,
            action="append",
            default=[],
            help=_data_path_and_name_and_type_help,
        )
        group.add_argument(
            "--valid_data_path_and_name_and_type",
            type=str2triple_str,
            action="append",
            default=[],
        )
        group.add_argument(
            "--allow_variable_data_keys",
            type=str2bool,
            default=False,
            help="Allow the arbitrary keys for mini-batch with ignoring "
            "the task requirements",
        )
        group.add_argument(
            "--max_cache_size",
            type=humanfriendly.parse_size,
            default=0.0,
            help="The maximum cache size for data loader. e.g. 10MB, 20GB.",
        )
        group.add_argument(
            "--max_cache_fd",
            type=int,
            default=32,
            help="The maximum number of file descriptors to be kept "
            "as opened for ark files. "
            "This feature is only valid when data type is 'kaldi_ark'.",
        )
        group.add_argument(
            "--allow_multi_rates",
            type=str2bool,
            default=False,
            help="Whether to allow audios to have different sampling rates",
        )
        group.add_argument(
            "--valid_max_cache_size",
            type=humanfriendly_parse_size_or_none,
            default=None,
            help="The maximum cache size for validation data loader. e.g. 10MB, 20GB. "
            "If None, the 5 percent size of --max_cache_size",
        )

        group = parser.add_argument_group("Optimizer related")
        group.add_argument(
            "--exclude_weight_decay",
            type=str2bool,
            default=False,
            help="Exclude weight decay in optimizer for model bias, normalization, "
            "or other special parameters",
        )
        group.add_argument(
            "--exclude_weight_decay_conf",
            action=NestedDictAction,
            default=dict(),
            help="The keyword arguments for configuring weight decay in optimizer. "
            "e.g., 'bias_weight_decay': False will set zero weight decay for bias "
            "params. See also espnet2.optimizers.optim_groups.configure_optimizer.",
        )
        for i in range(1, cls.num_optimizers + 1):
            suf = "" if i == 1 else str(i)
            group.add_argument(
                f"--optim{suf}",
                type=lambda x: x.lower(),
                default="adadelta",
                choices=list(optim_classes),
                help="The optimizer type",
            )
            group.add_argument(
                f"--optim{suf}_conf",
                action=NestedDictAction,
                default=dict(),
                help="The keyword arguments for optimizer",
            )
            group.add_argument(
                f"--scheduler{suf}",
                type=lambda x: str_or_none(x.lower()),
                default=None,
                choices=list(scheduler_classes) + [None],
                help="The lr scheduler type",
            )
            group.add_argument(
                f"--scheduler{suf}_conf",
                action=NestedDictAction,
                default=dict(),
                help="The keyword arguments for lr scheduler",
            )

        cls.trainer.add_arguments(parser)
        cls.add_task_arguments(parser)

        assert check_return_type(parser)
        return parser

    @classmethod
    def build_optimizers(
        cls,
        args: argparse.Namespace,
        model: torch.nn.Module,
    ) -> List[torch.optim.Optimizer]:
        if cls.num_optimizers != 1:
            raise RuntimeError(
                "build_optimizers() must be overridden if num_optimizers != 1"
            )

        optim_class = optim_classes.get(args.optim)
        if optim_class is None:
            raise ValueError(f"must be one of {list(optim_classes)}: {args.optim}")
        if args.sharded_ddp:
            if fairscale is None:
                raise RuntimeError("Requiring fairscale. Do 'pip install fairscale'")
            optim = fairscale.optim.oss.OSS(
                params=model.parameters(), optim=optim_class, **args.optim_conf
            )
        else:
            if args.exclude_weight_decay:
                optim = configure_optimizer(
                    model,
                    optim_class,
                    args.optim_conf,
                    args.exclude_weight_decay_conf,
                )
            else:
                optim = optim_class(model.parameters(), **args.optim_conf)

        optimizers = [optim]
        return optimizers

    @classmethod
    def exclude_opts(cls) -> Tuple[str, ...]:
        """The options not to be shown by --print_config"""
        return "required", "print_config", "config", "ngpu"

    @classmethod
    def get_default_config(cls) -> Dict[str, Any]:
        """Return the configuration as dict.

        This method is used by print_config()
        """

        def get_class_type(name: str, classes: dict):
            _cls = classes.get(name)
            if _cls is None:
                raise ValueError(f"must be one of {list(classes)}: {name}")
            return _cls

        # This method is used only for --print_config
        assert check_argument_types()
        parser = cls.get_parser()
        args, _ = parser.parse_known_args()
        config = vars(args)
        # Excludes the options not to be shown
        for k in AbsTask.exclude_opts():
            config.pop(k)

        for i in range(1, cls.num_optimizers + 1):
            suf = "" if i == 1 else str(i)
            name = config[f"optim{suf}"]
            optim_class = get_class_type(name, optim_classes)
            conf = get_default_kwargs(optim_class)
            # Overwrite the default by the arguments,
            conf.update(config[f"optim{suf}_conf"])
            # and set it again
            config[f"optim{suf}_conf"] = conf

            name = config[f"scheduler{suf}"]
            if name is not None:
                scheduler_class = get_class_type(name, scheduler_classes)
                conf = get_default_kwargs(scheduler_class)
                # Overwrite the default by the arguments,
                conf.update(config[f"scheduler{suf}_conf"])
                # and set it again
                config[f"scheduler{suf}_conf"] = conf

        for class_choices in cls.class_choices_list:
            if getattr(args, class_choices.name) is not None:
                class_obj = class_choices.get_class(getattr(args, class_choices.name))
                conf = get_default_kwargs(class_obj)
                name = class_choices.name
                # Overwrite the default by the arguments,
                conf.update(config[f"{name}_conf"])
                # and set it again
                config[f"{name}_conf"] = conf
        return config

    @classmethod
    def check_required_command_args(cls, args: argparse.Namespace):
        assert check_argument_types()
        for k in vars(args):
            if "-" in k:
                raise RuntimeError(f'Use "_" instead of "-": parser.get_parser("{k}")')

        required = ", ".join(
            f"--{a}" for a in args.required if getattr(args, a) is None
        )

        if len(required) != 0:
            parser = cls.get_parser()
            parser.print_help(file=sys.stderr)
            p = Path(sys.argv[0]).name
            print(file=sys.stderr)
            print(
                f"{p}: error: the following arguments are required: " f"{required}",
                file=sys.stderr,
            )
            sys.exit(2)

    @classmethod
    def check_task_requirements(
        cls,
        dataset: Union[AbsDataset, IterableESPnetDataset],
        allow_variable_data_keys: bool,
        train: bool,
        inference: bool = False,
    ) -> None:
        """Check if the dataset satisfy the requirement of current Task"""
        assert check_argument_types()
        mes = (
            f"If you intend to use an additional input, modify "
            f'"{cls.__name__}.required_data_names()" or '
            f'"{cls.__name__}.optional_data_names()". '
            f"Otherwise you need to set --allow_variable_data_keys true "
        )

        for k in cls.required_data_names(train, inference):
            if not dataset.has_name(k):
                raise RuntimeError(
                    f'"{cls.required_data_names(train, inference)}" are required for'
                    f' {cls.__name__}. but "{dataset.names()}" are input.\n{mes}'
                )
        if not allow_variable_data_keys:
            task_keys = cls.required_data_names(
                train, inference
            ) + cls.optional_data_names(train, inference)
            for k in dataset.names():
                if k not in task_keys:
                    raise RuntimeError(
                        f"The data-name must be one of {task_keys} "
                        f'for {cls.__name__}: "{k}" is not allowed.\n{mes}'
                    )

    @classmethod
    def print_config(cls, file=sys.stdout) -> None:
        assert check_argument_types()
        # Shows the config: e.g. python train.py asr --print_config
        config = cls.get_default_config()
        file.write(yaml_no_alias_safe_dump(config, indent=4, sort_keys=False))

    @classmethod
    def main(cls, args: argparse.Namespace = None, cmd: Sequence[str] = None):
        assert check_argument_types()
        print(get_commandline_args(), file=sys.stderr)
        if args is None:
            parser = cls.get_parser()
            args = parser.parse_args(cmd)
        args.version = __version__
        if args.pretrain_path is not None:
            raise RuntimeError("--pretrain_path is deprecated. Use --init_param")
        if args.print_config:
            cls.print_config()
            sys.exit(0)
        cls.check_required_command_args(args)

        # "distributed" is decided using the other command args
        resolve_distributed_mode(args)
        if not args.distributed or not args.multiprocessing_distributed:
            cls.main_worker(args)

        else:
            assert args.ngpu > 1, args.ngpu
            # Multi-processing distributed mode: e.g. 2node-4process-4GPU
            # |   Host1     |    Host2    |
            # |   Process1  |   Process2  |  <= Spawn processes
            # |Child1|Child2|Child1|Child2|
            # |GPU1  |GPU2  |GPU1  |GPU2  |

            # See also the following usage of --multiprocessing-distributed:
            # https://github.com/pytorch/examples/blob/master/imagenet/main.py
            num_nodes = get_num_nodes(args.dist_world_size, args.dist_launcher)
            if num_nodes == 1:
                args.dist_master_addr = "localhost"
                args.dist_rank = 0
                # Single node distributed training with multi-GPUs
                if (
                    args.dist_init_method == "env://"
                    and get_master_port(args.dist_master_port) is None
                ):
                    # Get the unused port
                    args.dist_master_port = free_port()

            # Assume that nodes use same number of GPUs each other
            args.dist_world_size = args.ngpu * num_nodes
            node_rank = get_node_rank(args.dist_rank, args.dist_launcher)

            # The following block is copied from:
            # https://github.com/pytorch/pytorch/blob/master/torch/multiprocessing/spawn.py
            error_queues = []
            processes = []
            mp = torch.multiprocessing.get_context("spawn")
            for i in range(args.ngpu):
                # Copy args
                local_args = argparse.Namespace(**vars(args))

                local_args.local_rank = i
                local_args.dist_rank = args.ngpu * node_rank + i
                local_args.ngpu = 1

                process = mp.Process(
                    target=cls.main_worker,
                    args=(local_args,),
                    daemon=False,
                )
                process.start()
                processes.append(process)
                error_queues.append(mp.SimpleQueue())
            # Loop on join until it returns True or raises an exception.
            while not ProcessContext(processes, error_queues).join():
                pass

    @classmethod
    def main_worker(cls, args: argparse.Namespace):
        assert check_argument_types()

        # 0. Init distributed process
        distributed_option = build_dataclass(DistributedOption, args)
        # Setting distributed_option.dist_rank, etc.
        distributed_option.init_options()

        # NOTE(kamo): Don't use logging before invoking logging.basicConfig()
        if not distributed_option.distributed or distributed_option.dist_rank == 0:
            if not distributed_option.distributed:
                _rank = ""
            else:
                _rank = (
                    f":{distributed_option.dist_rank}/"
                    f"{distributed_option.dist_world_size}"
                )

            # NOTE(kamo):
            # logging.basicConfig() is invoked in main_worker() instead of main()
            # because it can be invoked only once in a process.
            # FIXME(kamo): Should we use logging.getLogger()?
            logging.basicConfig(
                level=args.log_level,
                format=f"[{os.uname()[1].split('.')[0]}{_rank}]"
                f" %(asctime)s (%(module)s:%(lineno)d) %(levelname)s: %(message)s",
            )
        else:
            # Suppress logging if RANK != 0
            logging.basicConfig(
                level="ERROR",
                format=f"[{os.uname()[1].split('.')[0]}"
                f":{distributed_option.dist_rank}/{distributed_option.dist_world_size}]"
                f" %(asctime)s (%(module)s:%(lineno)d) %(levelname)s: %(message)s",
            )
        # Invoking torch.distributed.init_process_group
        distributed_option.init_torch_distributed()

        # 1. Set random-seed
        set_all_random_seed(args.seed)
        torch.backends.cudnn.enabled = args.cudnn_enabled
        torch.backends.cudnn.benchmark = args.cudnn_benchmark
        torch.backends.cudnn.deterministic = args.cudnn_deterministic
        if args.detect_anomaly:
            logging.info("Invoking torch.autograd.set_detect_anomaly(True)")
            torch.autograd.set_detect_anomaly(args.detect_anomaly)

        if (
            args.collect_stats
            and getattr(args, "model_conf", None) is not None
            and not args.model_conf.get("extract_feats_in_collect_stats", True)
        ):
            model = None
            logging.info("Skipping model building in collect_stats stage.")
        else:
            # 2. Build model
            model = cls.build_model(args=args)
            if not isinstance(model, AbsESPnetModel):
                raise RuntimeError(
                    f"model must inherit {AbsESPnetModel.__name__},"
                    f" but got {type(model)}"
                )
            model = model.to(
                dtype=getattr(torch, args.train_dtype),
                device="cuda" if args.ngpu > 0 else "cpu",
            )
            for t in args.freeze_param:
                for k, p in model.named_parameters():
                    if k.startswith(t + ".") or k == t:
                        logging.info(f"Setting {k}.requires_grad = False")
                        p.requires_grad = False

            # Use LoRA to finetune the large pre-trained foundation models, like Whisper
            if getattr(args, "use_lora", False):
                create_lora_adapter(model, **args.lora_conf)

            # 3. Build optimizer
            optimizers = cls.build_optimizers(args, model=model)

            # 4. Build schedulers
            schedulers = []
            for i, optim in enumerate(optimizers, 1):
                suf = "" if i == 1 else str(i)
                name = getattr(args, f"scheduler{suf}")
                conf = getattr(args, f"scheduler{suf}_conf")
                if name is not None:
                    cls_ = scheduler_classes.get(name)
                    if cls_ is None:
                        raise ValueError(
                            f"must be one of {list(scheduler_classes)}: {name}"
                        )
                    scheduler = cls_(optim, **conf)
                else:
                    scheduler = None

                schedulers.append(scheduler)

            logging.info(pytorch_cudnn_version())
            logging.info(model_summary(model))
            for i, (o, s) in enumerate(zip(optimizers, schedulers), 1):
                suf = "" if i == 1 else str(i)
                logging.info(f"Optimizer{suf}:\n{o}")
                logging.info(f"Scheduler{suf}: {s}")

        # 5. Dump "args" to config.yaml
        # NOTE(kamo): "args" should be saved after object-buildings are done
        #  because they are allowed to modify "args".
        output_dir = Path(args.output_dir)
        if not distributed_option.distributed or distributed_option.dist_rank == 0:
            output_dir.mkdir(parents=True, exist_ok=True)
            with (output_dir / "config.yaml").open("w", encoding="utf-8") as f:
                logging.info(
                    f'Saving the configuration in {output_dir / "config.yaml"}'
                )
                yaml_no_alias_safe_dump(vars(args), f, indent=4, sort_keys=False)

        if args.dry_run:
            pass
        elif args.collect_stats:
            # Perform on collect_stats mode. This mode has two roles
            # - Derive the length and dimension of all input data
            # - Accumulate feats, square values, and the length for whitening
            logging.info(args)

            if args.valid_batch_size is None:
                args.valid_batch_size = args.batch_size

            if len(args.train_shape_file) != 0:
                train_key_file = args.train_shape_file[0]
            else:
                train_key_file = None
            if len(args.valid_shape_file) != 0:
                valid_key_file = args.valid_shape_file[0]
            else:
                valid_key_file = None

            if model and not getattr(model, "extract_feats_in_collect_stats", True):
                model = None
                logging.info("Skipping collect_feats in collect_stats stage.")

            collect_stats(
                model=model,
                train_iter=cls.build_streaming_iterator(
                    data_path_and_name_and_type=args.train_data_path_and_name_and_type,
                    key_file=train_key_file,
                    batch_size=args.batch_size,
                    dtype=args.train_dtype,
                    num_workers=args.num_workers,
                    allow_variable_data_keys=args.allow_variable_data_keys,
                    ngpu=args.ngpu,
                    preprocess_fn=cls.build_preprocess_fn(args, train=False),
                    collate_fn=cls.build_collate_fn(args, train=False),
                ),
                valid_iter=cls.build_streaming_iterator(
                    data_path_and_name_and_type=args.valid_data_path_and_name_and_type,
                    key_file=valid_key_file,
                    batch_size=args.valid_batch_size,
                    dtype=args.train_dtype,
                    num_workers=args.num_workers,
                    allow_variable_data_keys=args.allow_variable_data_keys,
                    ngpu=args.ngpu,
                    preprocess_fn=cls.build_preprocess_fn(args, train=False),
                    collate_fn=cls.build_collate_fn(args, train=False),
                ),
                output_dir=output_dir,
                ngpu=args.ngpu,
                log_interval=args.log_interval,
                write_collected_feats=args.write_collected_feats,
            )
        else:
            # 6. Loads pre-trained model
            for p in args.init_param:
                logging.info(f"Loading pretrained params from {p}")
                load_pretrained_model(
                    model=model,
                    init_param=p,
                    ignore_init_mismatch=args.ignore_init_mismatch,
                    # NOTE(kamo): "cuda" for torch.load always indicates cuda:0
                    #   in PyTorch<=1.4
                    map_location=f"cuda:{torch.cuda.current_device()}"
                    if args.ngpu > 0
                    else "cpu",
                )

            # 7. Build iterator factories
            if args.multiple_iterator:
                train_iter_factory = cls.build_multiple_iter_factory(
                    args=args,
                    distributed_option=distributed_option,
                    mode="train",
                )
            else:
                train_iter_factory = cls.build_iter_factory(
                    args=args,
                    distributed_option=distributed_option,
                    mode="train",
                )
            valid_iter_factory = cls.build_iter_factory(
                args=args,
                distributed_option=distributed_option,
                mode="valid",
            )
            if not args.use_matplotlib and args.num_att_plot != 0:
                args.num_att_plot = 0
                logging.info("--use_matplotlib false => Changing --num_att_plot to 0")

            if args.num_att_plot != 0:
                plot_attention_iter_factory = cls.build_iter_factory(
                    args=args,
                    distributed_option=distributed_option,
                    mode="plot_att",
                )
            else:
                plot_attention_iter_factory = None

            # 8. Start training
            if args.use_wandb:
                if wandb is None:
                    raise RuntimeError("Please install wandb")

                try:
                    wandb.login()
                except wandb.errors.UsageError:
                    logging.info("wandb not configured! run `wandb login` to enable")
                    args.use_wandb = False

            if args.use_wandb:
                if (
                    not distributed_option.distributed
                    or distributed_option.dist_rank == 0
                ):
                    if args.wandb_project is None:
                        project = "ESPnet_" + cls.__name__
                    else:
                        project = args.wandb_project

                    if args.wandb_name is None:
                        name = str(Path(".").resolve()).replace("/", "_")
                    else:
                        name = args.wandb_name

                    wandb.init(
                        entity=args.wandb_entity,
                        project=project,
                        name=name,
                        dir=str(output_dir),
                        id=args.wandb_id,
                        resume=args.resume,
                    )
                    wandb.config.update(args)
                else:
                    # wandb also supports grouping for distributed training,
                    # but we only logs aggregated data,
                    # so it's enough to perform on rank0 node.
                    args.use_wandb = False

            # Don't give args to trainer.run() directly!!!
            # Instead of it, define "Options" object and build here.
            trainer_options = cls.trainer.build_options(args)
            cls.trainer.run(
                model=model,
                optimizers=optimizers,
                schedulers=schedulers,
                train_iter_factory=train_iter_factory,
                valid_iter_factory=valid_iter_factory,
                plot_attention_iter_factory=plot_attention_iter_factory,
                trainer_options=trainer_options,
                distributed_option=distributed_option,
            )

            if args.use_wandb and wandb.run:
                wandb.finish()

    @classmethod
    def build_iter_options(
        cls,
        args: argparse.Namespace,
        distributed_option: DistributedOption,
        mode: str,
    ):
        if mode == "train":
            preprocess_fn = cls.build_preprocess_fn(args, train=True)
            collate_fn = cls.build_collate_fn(args, train=True)
            data_path_and_name_and_type = args.train_data_path_and_name_and_type
            shape_files = args.train_shape_file
            batch_size = args.batch_size
            batch_bins = args.batch_bins
            batch_type = args.batch_type
            max_cache_size = args.max_cache_size
            max_cache_fd = args.max_cache_fd
            allow_multi_rates = args.allow_multi_rates
            distributed = distributed_option.distributed
            num_batches = None
            num_iters_per_epoch = args.num_iters_per_epoch
            train = True

        elif mode == "valid":
            preprocess_fn = cls.build_preprocess_fn(args, train=False)
            collate_fn = cls.build_collate_fn(args, train=False)
            data_path_and_name_and_type = args.valid_data_path_and_name_and_type
            shape_files = args.valid_shape_file

            if args.valid_batch_type is None:
                batch_type = args.batch_type
            else:
                batch_type = args.valid_batch_type
            if args.valid_batch_size is None:
                batch_size = args.batch_size
            else:
                batch_size = args.valid_batch_size
            if args.valid_batch_bins is None:
                batch_bins = args.batch_bins
            else:
                batch_bins = args.valid_batch_bins
            if args.valid_max_cache_size is None:
                # Cache 5% of maximum size for validation loader
                max_cache_size = 0.05 * args.max_cache_size
            else:
                max_cache_size = args.valid_max_cache_size
            max_cache_fd = args.max_cache_fd
            allow_multi_rates = args.allow_multi_rates
            distributed = distributed_option.distributed
            num_batches = None
            num_iters_per_epoch = None
            train = False

        elif mode == "plot_att":
            preprocess_fn = cls.build_preprocess_fn(args, train=False)
            collate_fn = cls.build_collate_fn(args, train=False)
            data_path_and_name_and_type = args.valid_data_path_and_name_and_type
            shape_files = args.valid_shape_file
            batch_type = "unsorted"
            batch_size = 1
            batch_bins = 0
            num_batches = args.num_att_plot
            max_cache_fd = args.max_cache_fd
            allow_multi_rates = args.allow_multi_rates
            # num_att_plot should be a few sample ~ 3, so cache all data.
            max_cache_size = np.inf if args.max_cache_size != 0.0 else 0.0
            # always False because plot_attention performs on RANK0
            distributed = False
            num_iters_per_epoch = None
            train = False
        else:
            raise NotImplementedError(f"mode={mode}")

        return IteratorOptions(
            preprocess_fn=preprocess_fn,
            collate_fn=collate_fn,
            data_path_and_name_and_type=data_path_and_name_and_type,
            shape_files=shape_files,
            batch_type=batch_type,
            batch_size=batch_size,
            batch_bins=batch_bins,
            num_batches=num_batches,
            max_cache_size=max_cache_size,
            max_cache_fd=max_cache_fd,
            allow_multi_rates=allow_multi_rates,
            distributed=distributed,
            num_iters_per_epoch=num_iters_per_epoch,
            train=train,
        )

    @classmethod
    def build_iter_factory(
        cls,
        args: argparse.Namespace,
        distributed_option: DistributedOption,
        mode: str,
        kwargs: dict = None,
    ) -> AbsIterFactory:
        """Build a factory object of mini-batch iterator.

        This object is invoked at every epochs to build the iterator for each epoch
        as following:

        >>> iter_factory = cls.build_iter_factory(...)
        >>> for epoch in range(1, max_epoch):
        ...     for keys, batch in iter_fatory.build_iter(epoch):
        ...         model(**batch)

        The mini-batches for each epochs are fully controlled by this class.
        Note that the random seed used for shuffling is decided as "seed + epoch" and
        the generated mini-batches can be reproduces when resuming.

        Note that the definition of "epoch" doesn't always indicate
        to run out of the whole training corpus.
        "--num_iters_per_epoch" option restricts the number of iterations for each epoch
        and the rest of samples for the originally epoch are left for the next epoch.
        e.g. If The number of mini-batches equals to 4, the following two are same:

        - 1 epoch without "--num_iters_per_epoch"
        - 4 epoch with "--num_iters_per_epoch" == 1

        """
        assert check_argument_types()
        iter_options = cls.build_iter_options(args, distributed_option, mode)

        # Overwrite iter_options if any kwargs is given
        if kwargs is not None:
            for k, v in kwargs.items():
                setattr(iter_options, k, v)

        if mode == "valid" and args.valid_iterator_type is not None:
            iterator_type = args.valid_iterator_type
        else:
            iterator_type = args.iterator_type

        if iterator_type == "sequence":
            return cls.build_sequence_iter_factory(
                args=args,
                iter_options=iter_options,
                mode=mode,
            )
        elif iterator_type == "category":
            return cls.build_category_iter_factory(
                args=args,
                iter_options=iter_options,
                mode=mode,
            )
        elif iterator_type == "chunk":
            return cls.build_chunk_iter_factory(
                args=args,
                iter_options=iter_options,
                mode=mode,
            )
        elif iterator_type == "task":
            return cls.build_task_iter_factory(
                args=args,
                iter_options=iter_options,
                mode=mode,
            )
        else:
            raise RuntimeError(f"Not supported: iterator_type={iterator_type}")

    @classmethod
    def build_sequence_iter_factory(
        cls, args: argparse.Namespace, iter_options: IteratorOptions, mode: str
    ) -> AbsIterFactory:
        assert check_argument_types()

        dataset = ESPnetDataset(
            iter_options.data_path_and_name_and_type,
            float_dtype=args.train_dtype,
            preprocess=iter_options.preprocess_fn,
            max_cache_size=iter_options.max_cache_size,
            max_cache_fd=iter_options.max_cache_fd,
            allow_multi_rates=iter_options.allow_multi_rates,
        )
        cls.check_task_requirements(
            dataset, args.allow_variable_data_keys, train=iter_options.train
        )

        if Path(
            Path(iter_options.data_path_and_name_and_type[0][0]).parent, "utt2category"
        ).exists():
            utt2category_file = str(
                Path(
                    Path(iter_options.data_path_and_name_and_type[0][0]).parent,
                    "utt2category",
                )
            )
            logging.warning("Reading " + utt2category_file)
        else:
            utt2category_file = None

        batch_sampler = build_batch_sampler(
            type=iter_options.batch_type,
            shape_files=iter_options.shape_files,
            fold_lengths=args.fold_length,
            batch_size=iter_options.batch_size,
            batch_bins=iter_options.batch_bins,
            sort_in_batch=args.sort_in_batch,
            sort_batch=args.sort_batch,
            drop_last=args.drop_last_iter,
            min_batch_size=torch.distributed.get_world_size()
            if iter_options.distributed
            else 1,
            utt2category_file=utt2category_file,
        )

        batches = list(batch_sampler)
        if iter_options.num_batches is not None:
            batches = batches[: iter_options.num_batches]

        bs_list = [len(batch) for batch in batches]

        logging.info(f"[{mode}] dataset:\n{dataset}")
        logging.info(f"[{mode}] Batch sampler: {batch_sampler}")
        logging.info(
            f"[{mode}] mini-batch sizes summary: N-batch={len(bs_list)}, "
            f"mean={np.mean(bs_list):.1f}, min={np.min(bs_list)}, max={np.max(bs_list)}"
        )

        if iter_options.distributed:
            world_size = torch.distributed.get_world_size()
            rank = torch.distributed.get_rank()
            for batch in batches:
                if len(batch) < world_size:
                    raise RuntimeError(
                        f"The batch-size must be equal or more than world_size: "
                        f"{len(batch)} < {world_size}"
                    )
            batches = [batch[rank::world_size] for batch in batches]

        return SequenceIterFactory(
            dataset=dataset,
            batches=batches,
            seed=args.seed,
            num_iters_per_epoch=iter_options.num_iters_per_epoch,
            shuffle=iter_options.train,
            shuffle_within_batch=args.shuffle_within_batch,
            num_workers=args.num_workers,
            collate_fn=iter_options.collate_fn,
            pin_memory=args.ngpu > 0,
        )

    @classmethod
    def build_category_iter_factory(
        cls, args: argparse.Namespace, iter_options: IteratorOptions, mode: str
    ) -> AbsIterFactory:
        assert check_argument_types()

        dataset = ESPnetDataset(
            iter_options.data_path_and_name_and_type,
            float_dtype=args.train_dtype,
            preprocess=iter_options.preprocess_fn,
            max_cache_size=iter_options.max_cache_size,
            max_cache_fd=iter_options.max_cache_fd,
            allow_multi_rates=iter_options.allow_multi_rates,
        )
        cls.check_task_requirements(
            dataset, args.allow_variable_data_keys, train=iter_options.train
        )

        if Path(
            Path(iter_options.data_path_and_name_and_type[0][0]).parent, "category2utt"
        ).exists():
            category2utt_file = str(
                Path(
                    Path(iter_options.data_path_and_name_and_type[0][0]).parent,
                    "category2utt",
                )
            )
            logging.warning("Reading " + category2utt_file)
        else:
            category2utt_file = None
            raise ValueError(
                "category2utt mandatory for category iterator, but not found"
            )

        sampler_args = dict(
            batch_size=iter_options.batch_size,
            min_batch_size=torch.distributed.get_world_size()
            if iter_options.distributed
            else 1,
            drop_last=args.drop_last_iter,
            category2utt_file=category2utt_file,
            epoch=1,
            num_batches=iter_options.num_batches,
            distributed=iter_options.distributed,
        )
        batch_sampler = CategoryBalancedSampler(**sampler_args)

        batches = list(batch_sampler)

        if iter_options.num_batches is not None:
            batches = batches[: iter_options.num_batches]

        bs_list = [len(batch) for batch in batches]

        logging.info(f"[{mode}] dataset:\n{dataset}")
        logging.info(f"[{mode}] Batch sampler: {batch_sampler}")
        logging.info(
            f"[{mode}] mini-batch sizes summary: N-batch={len(bs_list)}, "
            f"mean={np.mean(bs_list):.1f}, min={np.min(bs_list)}, max={np.max(bs_list)}"
        )

        if iter_options.distributed:
            world_size = torch.distributed.get_world_size()
            rank = torch.distributed.get_rank()
            for batch in batches:
                if len(batch) < world_size:
                    raise RuntimeError(
                        f"The batch-size must be equal or more than world_size: "
                        f"{len(batch)} < {world_size}"
                    )
            batches = [batch[rank::world_size] for batch in batches]

        return CategoryIterFactory(
            dataset=dataset,
            batches=batches,
            seed=args.seed,
            num_iters_per_epoch=iter_options.num_iters_per_epoch,
            sampler_args=sampler_args,
            shuffle=iter_options.train,
            num_workers=args.num_workers,
            collate_fn=iter_options.collate_fn,
            pin_memory=args.ngpu > 0,
        )

    @classmethod
    def build_chunk_iter_factory(
        cls,
        args: argparse.Namespace,
        iter_options: IteratorOptions,
        mode: str,
    ) -> AbsIterFactory:
        assert check_argument_types()

        dataset = ESPnetDataset(
            iter_options.data_path_and_name_and_type,
            float_dtype=args.train_dtype,
            preprocess=iter_options.preprocess_fn,
            max_cache_size=iter_options.max_cache_size,
            max_cache_fd=iter_options.max_cache_fd,
            allow_multi_rates=iter_options.allow_multi_rates,
        )
        cls.check_task_requirements(
            dataset, args.allow_variable_data_keys, train=iter_options.train
        )

        if len(iter_options.shape_files) == 0:
            key_file = iter_options.data_path_and_name_and_type[0][0]
        else:
            key_file = iter_options.shape_files[0]

        batch_sampler = UnsortedBatchSampler(batch_size=1, key_file=key_file)
        batches = list(batch_sampler)
        if iter_options.num_batches is not None:
            batches = batches[: iter_options.num_batches]
        logging.info(f"[{mode}] dataset:\n{dataset}")

        if iter_options.distributed:
            world_size = torch.distributed.get_world_size()
            rank = torch.distributed.get_rank()
            if len(batches) < world_size:
                raise RuntimeError("Number of samples is smaller than world_size")
            if iter_options.batch_size < world_size:
                raise RuntimeError("batch_size must be equal or more than world_size")

            if rank < iter_options.batch_size % world_size:
                batch_size = iter_options.batch_size // world_size + 1
            else:
                batch_size = iter_options.batch_size // world_size
            num_cache_chunks = args.num_cache_chunks // world_size
            # NOTE(kamo): Split whole corpus by sample numbers without considering
            #   each of the lengths, therefore the number of iteration counts are not
            #   always equal to each other and the iterations are limitted
            #   by the fewest iterations.
            #   i.e. the samples over the counts are discarded.
            batches = batches[rank::world_size]
        else:
            batch_size = iter_options.batch_size
            num_cache_chunks = args.num_cache_chunks

        return ChunkIterFactory(
            dataset=dataset,
            batches=batches,
            seed=args.seed,
            batch_size=batch_size,
            # For chunk iterator,
            # --num_iters_per_epoch doesn't indicate the number of iterations,
            # but indicates the number of samples.
            num_samples_per_epoch=iter_options.num_iters_per_epoch,
            shuffle=iter_options.train,
            num_workers=args.num_workers,
            collate_fn=iter_options.collate_fn,
            pin_memory=args.ngpu > 0,
            chunk_length=args.chunk_length,
            chunk_shift_ratio=args.chunk_shift_ratio,
            num_cache_chunks=num_cache_chunks,
            excluded_key_prefixes=args.chunk_excluded_key_prefixes,
            default_fs=args.chunk_default_fs,
        )

    # NOTE(kamo): Not abstract class
    @classmethod
    def build_task_iter_factory(
        cls,
        args: argparse.Namespace,
        iter_options: IteratorOptions,
        mode: str,
    ) -> AbsIterFactory:
        """Build task specific iterator factory

        Example:

            >>> class YourTask(AbsTask):
            ... @classmethod
            ... def add_task_arguments(cls, parser: argparse.ArgumentParser):
            ...     parser.set_defaults(iterator_type="task")
            ...
            ... @classmethod
            ... def build_task_iter_factory(
            ...     cls,
            ...     args: argparse.Namespace,
            ...     iter_options: IteratorOptions,
            ...     mode: str,
            ... ):
            ...     return FooIterFactory(...)
            ...
            ... @classmethod
            ... def build_iter_options(
            ....    args: argparse.Namespace,
            ...     distributed_option: DistributedOption,
            ...     mode: str
            ... ):
            ...     # if you need to customize options object
        """
        raise NotImplementedError

    @classmethod
    def build_multiple_iter_factory(
        cls, args: argparse.Namespace, distributed_option: DistributedOption, mode: str
    ):
        assert check_argument_types()
        iter_options = cls.build_iter_options(args, distributed_option, mode)
        assert len(iter_options.data_path_and_name_and_type) > 0, len(
            iter_options.data_path_and_name_and_type
        )

        # 1. Sanity check
        num_splits = None
        for path in [
            path for path, _, _ in iter_options.data_path_and_name_and_type
        ] + list(iter_options.shape_files):
            if not Path(path).is_dir():
                raise RuntimeError(f"{path} is not a directory")
            p = Path(path) / "num_splits"
            if not p.exists():
                raise FileNotFoundError(f"{p} is not found")
            with p.open() as f:
                _num_splits = int(f.read())
                if num_splits is not None and num_splits != _num_splits:
                    raise RuntimeError(
                        f"Number of splits are mismathed: "
                        f"{iter_options.data_path_and_name_and_type[0][0]} and {path}"
                    )
                num_splits = _num_splits

            for i in range(num_splits):
                p = Path(path) / f"split.{i}"
                if not p.exists():
                    raise FileNotFoundError(f"{p} is not found")

        # 2. Create functions to build an iter factory for each splits
        data_path_and_name_and_type_list = [
            [
                (str(Path(p) / f"split.{i}"), n, t)
                for p, n, t in iter_options.data_path_and_name_and_type
            ]
            for i in range(num_splits)
        ]
        shape_files_list = [
            [str(Path(s) / f"split.{i}") for s in iter_options.shape_files]
            for i in range(num_splits)
        ]
        num_iters_per_epoch_list = [
            (iter_options.num_iters_per_epoch + i) // num_splits
            if iter_options.num_iters_per_epoch is not None
            else None
            for i in range(num_splits)
        ]
        max_cache_size = iter_options.max_cache_size / num_splits

        # Note that iter-factories are built for each epoch at runtime lazily.
        build_funcs = [
            functools.partial(
                cls.build_iter_factory,
                args,
                distributed_option,
                mode,
                kwargs=dict(
                    data_path_and_name_and_type=_data_path_and_name_and_type,
                    shape_files=_shape_files,
                    num_iters_per_epoch=_num_iters_per_epoch,
                    max_cache_size=max_cache_size,
                ),
            )
            for (
                _data_path_and_name_and_type,
                _shape_files,
                _num_iters_per_epoch,
            ) in zip(
                data_path_and_name_and_type_list,
                shape_files_list,
                num_iters_per_epoch_list,
            )
        ]

        # 3. Build MultipleIterFactory
        return MultipleIterFactory(
            build_funcs=build_funcs, shuffle=iter_options.train, seed=args.seed
        )

    @classmethod
    def build_streaming_iterator(
        cls,
        data_path_and_name_and_type,
        preprocess_fn,
        collate_fn,
        key_file: str = None,
        batch_size: int = 1,
        dtype: str = np.float32,
        num_workers: int = 1,
        allow_variable_data_keys: bool = False,
        ngpu: int = 0,
        inference: bool = False,
    ) -> DataLoader:
        """Build DataLoader using iterable dataset"""
        assert check_argument_types()
        # For backward compatibility for pytorch DataLoader
        if collate_fn is not None:
            kwargs = dict(collate_fn=collate_fn)
        else:
            kwargs = {}

        dataset = IterableESPnetDataset(
            data_path_and_name_and_type,
            float_dtype=dtype,
            preprocess=preprocess_fn,
            key_file=key_file,
        )
        if dataset.apply_utt2category:
            kwargs.update(batch_size=1)
        else:
            kwargs.update(batch_size=batch_size)

        cls.check_task_requirements(
            dataset, allow_variable_data_keys, train=False, inference=inference
        )

        return DataLoader(
            dataset=dataset,
            pin_memory=ngpu > 0,
            num_workers=num_workers,
            **kwargs,
        )

    # ~~~~~~~~~ The methods below are mainly used for inference ~~~~~~~~~
    @classmethod
    def build_model_from_file(
        cls,
        config_file: Union[Path, str] = None,
        model_file: Union[Path, str] = None,
        device: str = "cpu",
    ) -> Tuple[AbsESPnetModel, argparse.Namespace]:
        """Build model from the files.

        This method is used for inference or fine-tuning.

        Args:
            config_file: The yaml file saved when training.
            model_file: The model file saved when training.
            device: Device type, "cpu", "cuda", or "cuda:N".

        """
        assert check_argument_types()
        if config_file is None:
            assert model_file is not None, (
                "The argument 'model_file' must be provided "
                "if the argument 'config_file' is not specified."
            )
            config_file = Path(model_file).parent / "config.yaml"
        else:
            config_file = Path(config_file)

        logging.info("config file: {}".format(config_file))
        with config_file.open("r", encoding="utf-8") as f:
            args = yaml.safe_load(f)
        args = argparse.Namespace(**args)
        model = cls.build_model(args)
        if not isinstance(model, AbsESPnetModel):
            raise RuntimeError(
                f"model must inherit {AbsESPnetModel.__name__}, but got {type(model)}"
            )
        model.to(device)

        # For LoRA finetuned model, create LoRA adapter
        use_lora = getattr(args, "use_lora", False)
        if use_lora:
            create_lora_adapter(model, **args.lora_conf)

        if model_file is not None:
            if device == "cuda":
                # NOTE(kamo): "cuda" for torch.load always indicates cuda:0
                #   in PyTorch<=1.4
                device = f"cuda:{torch.cuda.current_device()}"
            try:
                model.load_state_dict(
<<<<<<< HEAD
                    torch.load(model_file, map_location=device),
                    strict=not use_lora,
                )
=======
                    torch.load(model_file, map_location=device), strict=False
                )  # TODO: Yifeng
>>>>>>> 6cef1146
            except RuntimeError:
                # Note(simpleoier): the following part is to be compatible with
                #   pretrained model using earlier versions before `0a625088`
                state_dict = torch.load(model_file, map_location=device)
                if any(["frontend.upstream.model" in k for k in state_dict.keys()]):
                    if any(
                        [
                            "frontend.upstream.upstream.model" in k
                            for k in dict(model.named_parameters())
                        ]
                    ):
                        state_dict = {
                            k.replace(
                                "frontend.upstream.model",
                                "frontend.upstream.upstream.model",
                            ): v
                            for k, v in state_dict.items()
                        }
                        model.load_state_dict(state_dict, strict=not use_lora)
                    else:
                        raise
                else:
                    raise

        return model, args<|MERGE_RESOLUTION|>--- conflicted
+++ resolved
@@ -2059,14 +2059,8 @@
                 device = f"cuda:{torch.cuda.current_device()}"
             try:
                 model.load_state_dict(
-<<<<<<< HEAD
-                    torch.load(model_file, map_location=device),
-                    strict=not use_lora,
-                )
-=======
                     torch.load(model_file, map_location=device), strict=False
                 )  # TODO: Yifeng
->>>>>>> 6cef1146
             except RuntimeError:
                 # Note(simpleoier): the following part is to be compatible with
                 #   pretrained model using earlier versions before `0a625088`
