# Copyright 2020 Nagoya University (Tomoki Hayashi)
# Copyright 2021 Renmin University of China (Shuai Guo)
# Copyright 2024 Renmin University of China (Yuning Wu)
#  Apache 2.0  (http://www.apache.org/licenses/LICENSE-2.0)

"""XiaoiceSing related modules."""

import logging
from typing import Dict, Optional, Tuple

import torch
import torch.nn.functional as F

from espnet2.legacy.nets.pytorch_backend.conformer.encoder import (  # noqa: H301
    Encoder as ConformerEncoder,
)
from espnet2.legacy.nets.pytorch_backend.e2e_tts_fastspeech import (
    FeedForwardTransformerLoss as XiaoiceSingLoss,  # NOQA
)
from espnet2.legacy.nets.pytorch_backend.fastspeech.duration_predictor import (
    DurationPredictor,
<<<<<<< HEAD
)  # noqa: E501
from espnet2.legacy.nets.pytorch_backend.fastspeech.length_regulator import (
    LengthRegulator,
)  # noqa: E501
=======
)
from espnet2.legacy.nets.pytorch_backend.fastspeech.length_regulator import (
    LengthRegulator,
)
>>>>>>> f83d23ef
from espnet2.legacy.nets.pytorch_backend.nets_utils import (
    make_non_pad_mask,
    make_pad_mask,
)
from espnet2.legacy.nets.pytorch_backend.tacotron2.decoder import Postnet
from espnet2.legacy.nets.pytorch_backend.transformer.embedding import (
    PositionalEncoding,
    ScaledPositionalEncoding,
)
from espnet2.legacy.nets.pytorch_backend.transformer.encoder import (  # noqa: H301
    Encoder as TransformerEncoder,
)
from espnet2.svs.abs_svs import AbsSVS
from espnet2.svs.discrete.loss import DiscreteLoss
from espnet2.svs.xiaoice.loss import XiaoiceSing2Loss
from espnet2.torch_utils.device_funcs import force_gatherable
from espnet2.torch_utils.initialize import initialize

# from espnet2.gan_svs.vits.pitch_predictor import Decoder

# class Discrete_Postnet(torch.nn.Module):
#     def __init__(
#         self,
#     )


class Decoder(torch.nn.Module):
    """Pitch or Mel decoder module in VISinger 2."""

    def __init__(
        self,
        out_channels: int = 192,
        attention_dim: int = 192,
        attention_heads: int = 2,
        linear_units: int = 768,
        blocks: int = 6,
        pw_layer_type: str = "conv1d",
        pw_conv_kernel_size: int = 3,
        pos_enc_layer_type: str = "rel_pos",
        self_attention_layer_type: str = "rel_selfattn",
        activation_type: str = "swish",
        normalize_before: bool = True,
        use_macaron_style: bool = False,
        use_conformer_conv: bool = False,
        conformer_kernel_size: int = 7,
        dropout_rate: float = 0.1,
        positional_dropout_rate: float = 0.0,
        attention_dropout_rate: float = 0.0,
        global_channels: int = -1,
    ):
        """Initialize mel deocoder module

        Args:
            out_channels (int): The output dimension of the module.
            attention_dim (int): The dimension of the attention mechanism.
            attention_heads (int): The number of attention heads.
            linear_units (int): The number of units in the linear layer.
            blocks (int): The number of encoder blocks.
            pw_layer_type (str): The type of position-wise layer to use.
            pw_conv_kernel_size (int): The kernel size of the position-wise
                                       convolutional layer.
            pos_enc_layer_type (str): The type of positional encoding layer to use.
            self_attention_layer_type (str): The type of self-attention layer to use.
            activation_type (str): The type of activation function to use.
            normalize_before (bool): Whether to normalize the data before the
                                     position-wise layer or after.
            use_macaron_style (bool): Whether to use the macaron style or not.
            use_conformer_conv (bool): Whether to use Conformer style conv or not.
            conformer_kernel_size (int): The kernel size of the conformer
                                         convolutional layer.
            dropout_rate (float): The dropout rate to use.
            positional_dropout_rate (float): The positional dropout rate to use.
            attention_dropout_rate (float): The attention dropout rate to use.
            global_channels (int): The number of channels to use for global
                                   conditioning.
        """
        super().__init__()

        self.prenet = torch.nn.Conv1d(attention_dim, attention_dim, 3, padding=1)
        self.decoder = ConformerEncoder(
            idim=-1,
            input_layer=None,
            attention_dim=attention_dim,
            attention_heads=attention_heads,
            linear_units=linear_units,
            num_blocks=blocks,
            dropout_rate=dropout_rate,
            positional_dropout_rate=positional_dropout_rate,
            attention_dropout_rate=attention_dropout_rate,
            normalize_before=normalize_before,
            positionwise_layer_type=pw_layer_type,
            positionwise_conv_kernel_size=pw_conv_kernel_size,
            macaron_style=use_macaron_style,
            pos_enc_layer_type=pos_enc_layer_type,
            selfattention_layer_type=self_attention_layer_type,
            activation_type=activation_type,
            use_cnn_module=use_conformer_conv,
            cnn_module_kernel=conformer_kernel_size,
        )
        self.proj = torch.nn.Conv1d(attention_dim, out_channels, 1)

        if global_channels > 0:
            self.global_conv = torch.nn.Conv1d(global_channels, attention_dim, 1)

    def forward(self, x, x_lengths, g=None):
        """Forward pass of the Decoder.

        Args:
            x (Tensor): Input tensor (B, 2 + attention_dim, T).
            x_lengths (Tensor): Length tensor (B,).
            g (Tensor, optional): Global conditioning tensor (B, global_channels, 1).

        Returns:
            Tensor: Output tensor (B, 1, T).
            Tensor: Output mask (B, 1, T).
        """

        x_mask = (
            make_non_pad_mask(x_lengths)
            .to(
                device=x.device,
                dtype=x.dtype,
            )
            .unsqueeze(1)
        )

        x = self.prenet(x) * x_mask

        if g is not None:
            x = x + self.global_conv(g)

        x = x.transpose(1, 2)
        x, _ = self.decoder(x, x_mask)
        x = x.transpose(1, 2)

        x = self.proj(x) * x_mask

        return x, x_mask


class TokSing(AbsSVS):
    """TokSing: Singing Voice Synthesis based on Discrete Tokens

    paper link: https://arxiv.org/abs/2406.08416
    """

    def __init__(
        self,
        # network structure related
        idim: int,
        odim: int,
        midi_dim: int = 129,
        duration_dim: int = 500,
        adim: int = 384,
        aheads: int = 4,
        elayers: int = 6,
        eunits: int = 1536,
        dlayers: int = 6,
        dunits: int = 1536,
        postnet_layers: int = 5,
        postnet_chans: int = 512,
        postnet_filts: int = 5,
        postnet_dropout_rate: float = 0.5,
        positionwise_layer_type: str = "conv1d",
        positionwise_conv_kernel_size: int = 1,
        use_scaled_pos_enc: bool = True,
        use_batch_norm: bool = True,
        encoder_normalize_before: bool = True,
        decoder_normalize_before: bool = True,
        encoder_concat_after: bool = False,
        decoder_concat_after: bool = False,
        duration_predictor_layers: int = 2,
        duration_predictor_chans: int = 384,
        duration_predictor_kernel_size: int = 3,
        duration_predictor_dropout_rate: float = 0.1,
        reduction_factor: int = 1,
        encoder_type: str = "transformer",
        decoder_type: str = "transformer",
        transformer_enc_dropout_rate: float = 0.1,
        transformer_enc_positional_dropout_rate: float = 0.1,
        transformer_enc_attn_dropout_rate: float = 0.1,
        transformer_dec_dropout_rate: float = 0.1,
        transformer_dec_positional_dropout_rate: float = 0.1,
        transformer_dec_attn_dropout_rate: float = 0.1,
        # only for conformer
        conformer_rel_pos_type: str = "legacy",
        conformer_pos_enc_layer_type: str = "rel_pos",
        conformer_self_attn_layer_type: str = "rel_selfattn",
        conformer_activation_type: str = "swish",
        use_macaron_style_in_conformer: bool = True,
        use_cnn_in_conformer: bool = True,
        zero_triu: bool = False,
        conformer_enc_kernel_size: int = 7,
        conformer_dec_kernel_size: int = 31,
        # extra embedding related
        spks: Optional[int] = None,
        langs: Optional[int] = None,
        spk_embed_dim: Optional[int] = None,
        spk_embed_integration_type: str = "add",
        # lf0 prediction related
        global_channels: int = -1,
        text_encoder_attention_heads: int = 2,
        text_encoder_ffn_expand: int = 4,
        text_encoder_blocks: int = 6,
        text_encoder_positionwise_layer_type: str = "conv1d",
        text_encoder_positionwise_conv_kernel_size: int = 1,
        text_encoder_positional_encoding_layer_type: str = "rel_pos",
        text_encoder_self_attention_layer_type: str = "rel_selfattn",
        text_encoder_activation_type: str = "swish",
        text_encoder_normalize_before: bool = True,
        text_encoder_dropout_rate: float = 0.1,
        text_encoder_positional_dropout_rate: float = 0.0,
        text_encoder_attention_dropout_rate: float = 0.0,
        text_encoder_conformer_kernel_size: int = 7,
        use_macaron_style_in_text_encoder: bool = True,
        use_conformer_conv_in_text_encoder: bool = True,
        # training related
        init_type: str = "xavier_uniform",
        init_enc_alpha: float = 1.0,
        init_dec_alpha: float = 1.0,
        use_masking: bool = False,
        use_weighted_masking: bool = False,
        loss_function: str = "XiaoiceSing2",  # FastSpeech1, XiaoiceSing2
        loss_type: str = "L1",
        lambda_out: float = 1,
        lambda_dur: float = 0.1,
        lambda_pitch: float = 0.01,
        lambda_vuv: float = 0.01,
        use_discrete_token: bool = False,
        discrete_token_layers: int = 1,
        predict_pitch: bool = False,
        codec_codebook: int = 0,
    ):
        """Initialize TokSing module.

        Args:
            idim (int): Dimension of the label inputs.
            odim (int): Dimension of the outputs.
            midi_dim (int): Dimension of the midi inputs.
            duration_dim (int): Dimension of the duration inputs.
            elayers (int): Number of encoder layers.
            eunits (int): Number of encoder hidden units.
            dlayers (int): Number of decoder layers.
            dunits (int): Number of decoder hidden units.
            postnet_layers (int): Number of postnet layers.
            postnet_chans (int): Number of postnet channels.
            postnet_filts (int): Kernel size of postnet.
            postnet_dropout_rate (float): Dropout rate in postnet.
            use_scaled_pos_enc (bool): Whether to use trainable scaled pos encoding.
            use_batch_norm (bool): Whether to use batch normalization in encoder prenet.
            encoder_normalize_before (bool): Whether to apply layernorm layer before
                encoder block.
            decoder_normalize_before (bool): Whether to apply layernorm layer before
                decoder block.
            encoder_concat_after (bool): Whether to concatenate attention layer's input
                and output in encoder.
            decoder_concat_after (bool): Whether to concatenate attention layer's input
                and output in decoder.
            duration_predictor_layers (int): Number of duration predictor layers.
            duration_predictor_chans (int): Number of duration predictor channels.
            duration_predictor_kernel_size (int): Kernel size of duration predictor.
            duration_predictor_dropout_rate (float): Dropout rate in duration predictor.
            reduction_factor (int): Reduction factor.
            encoder_type (str): Encoder type ("transformer" or "conformer").
            decoder_type (str): Decoder type ("transformer" or "conformer").
            transformer_enc_dropout_rate (float): Dropout rate in encoder except
                attention and positional encoding.
            transformer_enc_positional_dropout_rate (float): Dropout rate after encoder
                positional encoding.
            transformer_enc_attn_dropout_rate (float): Dropout rate in encoder
                self-attention module.
            transformer_dec_dropout_rate (float): Dropout rate in decoder except
                attention & positional encoding.
            transformer_dec_positional_dropout_rate (float): Dropout rate after decoder
                positional encoding.
            transformer_dec_attn_dropout_rate (float): Dropout rate in decoder
                self-attention module.
            spks (Optional[int]): Number of speakers. If set to > 1, assume that the
                sids will be provided as the input and use sid embedding layer.
            langs (Optional[int]): Number of languages. If set to > 1, assume that the
                lids will be provided as the input and use sid embedding layer.
            spk_embed_dim (Optional[int]): Speaker embedding dimension. If set to > 0,
                assume that spembs will be provided as the input.
            spk_embed_integration_type: How to integrate speaker embedding.
            init_type (str): How to initialize transformer parameters.
            init_enc_alpha (float): Initial value of alpha in scaled pos encoding of the
                encoder.
            init_dec_alpha (float): Initial value of alpha in scaled pos encoding of the
                decoder.
            use_masking (bool): Whether to apply masking for padded part in loss
                calculation.
            use_weighted_masking (bool): Whether to apply weighted masking in loss
                calculation.
            loss_function (str): Loss functions ("FastSpeech1" or "XiaoiceSing2")
            loss_type (str): Mel loss type ("L1" (MAE), "L2" (MSE) or "L1+L2")
            lambda_out (float): Loss scaling coefficient for Mel or discrete token loss.
            lambda_dur (float): Loss scaling coefficient for duration loss.
            lambda_pitch (float): Loss scaling coefficient for pitch loss.
            lambda_vuv (float): Loss scaling coefficient for VUV loss.
            use_discrete_token (bool): Whether to use discrete tokens as targets.
            predict_pitch (bool): Whether to predict pitch when use_discrete_token.

        """
        super().__init__()

        # store hyperparameters
        self.idim = idim
        self.midi_dim = midi_dim
        self.duration_dim = duration_dim
        self.odim = odim
        self.eos = idim - 1
        self.reduction_factor = reduction_factor
        self.encoder_type = encoder_type
        self.decoder_type = decoder_type
        self.use_scaled_pos_enc = use_scaled_pos_enc
        self.loss_function = loss_function
        self.loss_type = loss_type
        self.lambda_out = lambda_out
        self.lambda_dur = lambda_dur
        self.lambda_pitch = lambda_pitch
        self.lambda_vuv = lambda_vuv
        self.use_discrete_token = use_discrete_token
        self.discrete_token_layers = discrete_token_layers
        self.proj_out_dim = self.odim * self.discrete_token_layers
        self.predict_pitch = predict_pitch
        self.codec_codebook = codec_codebook

        # use idx 0 as padding idx
        self.padding_idx = 0

        # get positional encoding class
        pos_enc_class = (
            ScaledPositionalEncoding if self.use_scaled_pos_enc else PositionalEncoding
        )

        # check relative positional encoding compatibility
        if "conformer" in [encoder_type, decoder_type]:
            if conformer_rel_pos_type == "legacy":
                if conformer_pos_enc_layer_type == "rel_pos":
                    conformer_pos_enc_layer_type = "legacy_rel_pos"
                    logging.warning(
                        "Fallback to conformer_pos_enc_layer_type = 'legacy_rel_pos' "
                        "due to the compatibility. If you want to use the new one, "
                        "please use conformer_pos_enc_layer_type = 'latest'."
                    )
                if conformer_self_attn_layer_type == "rel_selfattn":
                    conformer_self_attn_layer_type = "legacy_rel_selfattn"
                    logging.warning(
                        "Fallback to "
                        "conformer_self_attn_layer_type = 'legacy_rel_selfattn' "
                        "due to the compatibility. If you want to use the new one, "
                        "please use conformer_pos_enc_layer_type = 'latest'."
                    )
            elif conformer_rel_pos_type == "latest":
                assert conformer_pos_enc_layer_type != "legacy_rel_pos"
                assert conformer_self_attn_layer_type != "legacy_rel_selfattn"
            else:
                raise ValueError(f"Unknown rel_pos_type: {conformer_rel_pos_type}")

        # define encoder
        self.phone_encode_layer = torch.nn.Embedding(
            num_embeddings=idim, embedding_dim=adim, padding_idx=self.padding_idx
        )
        self.midi_encode_layer = torch.nn.Embedding(
            num_embeddings=midi_dim,
            embedding_dim=adim,
            padding_idx=self.padding_idx,
        )
        self.duration_encode_layer = torch.nn.Embedding(
            num_embeddings=duration_dim,
            embedding_dim=adim,
            padding_idx=self.padding_idx,
        )

        if self.use_discrete_token and self.predict_pitch:
            self.proj_pitch = torch.nn.Linear(adim, adim)
            self.f0_predictor = Decoder(
                1,
                attention_dim=adim,
                attention_heads=text_encoder_attention_heads,
                linear_units=adim * text_encoder_ffn_expand,
                blocks=text_encoder_blocks,
                pw_layer_type=text_encoder_positionwise_layer_type,
                pw_conv_kernel_size=text_encoder_positionwise_conv_kernel_size,
                pos_enc_layer_type=text_encoder_positional_encoding_layer_type,
                self_attention_layer_type=text_encoder_self_attention_layer_type,
                activation_type=text_encoder_activation_type,
                normalize_before=text_encoder_normalize_before,
                dropout_rate=text_encoder_dropout_rate,
                positional_dropout_rate=text_encoder_positional_dropout_rate,
                attention_dropout_rate=text_encoder_attention_dropout_rate,
                conformer_kernel_size=text_encoder_conformer_kernel_size,
                use_macaron_style=use_macaron_style_in_text_encoder,
                use_conformer_conv=use_conformer_conv_in_text_encoder,
                global_channels=global_channels,
            )

        if encoder_type == "transformer":
            self.encoder = TransformerEncoder(
                idim=0,
                attention_dim=adim,
                attention_heads=aheads,
                linear_units=eunits,
                num_blocks=elayers,
                input_layer=None,
                dropout_rate=transformer_enc_dropout_rate,
                positional_dropout_rate=transformer_enc_positional_dropout_rate,
                attention_dropout_rate=transformer_enc_attn_dropout_rate,
                pos_enc_class=pos_enc_class,
                normalize_before=encoder_normalize_before,
                concat_after=encoder_concat_after,
                positionwise_layer_type=positionwise_layer_type,
                positionwise_conv_kernel_size=positionwise_conv_kernel_size,
            )
        elif encoder_type == "conformer":
            self.encoder = ConformerEncoder(
                idim=idim,
                attention_dim=adim,
                attention_heads=aheads,
                linear_units=eunits,
                num_blocks=elayers,
                input_layer=None,
                dropout_rate=transformer_enc_dropout_rate,
                positional_dropout_rate=transformer_enc_positional_dropout_rate,
                attention_dropout_rate=transformer_enc_attn_dropout_rate,
                normalize_before=encoder_normalize_before,
                concat_after=encoder_concat_after,
                positionwise_layer_type=positionwise_layer_type,
                positionwise_conv_kernel_size=positionwise_conv_kernel_size,
                macaron_style=use_macaron_style_in_conformer,
                pos_enc_layer_type=conformer_pos_enc_layer_type,
                selfattention_layer_type=conformer_self_attn_layer_type,
                activation_type=conformer_activation_type,
                use_cnn_module=use_cnn_in_conformer,
                cnn_module_kernel=conformer_enc_kernel_size,
                zero_triu=zero_triu,
            )
        else:
            raise ValueError(f"{encoder_type} is not supported.")

        # define spk and lang embedding
        self.spks = None
        if spks is not None and spks > 1:
            self.spks = spks
            self.sid_emb = torch.nn.Embedding(spks, adim)
        self.langs = None
        if langs is not None and langs > 1:
            self.langs = langs
            self.lid_emb = torch.nn.Embedding(langs, adim)

        # define additional projection for speaker embedding
        self.spk_embed_dim = None
        if spk_embed_dim is not None and spk_embed_dim > 0:
            self.spk_embed_dim = spk_embed_dim
            self.spk_embed_integration_type = spk_embed_integration_type
        if self.spk_embed_dim is not None:
            if self.spk_embed_integration_type == "add":
                self.projection = torch.nn.Linear(self.spk_embed_dim, adim)
            else:
                self.projection = torch.nn.Linear(adim + self.spk_embed_dim, adim)

        # define duration predictor
        self.duration_predictor = DurationPredictor(
            idim=adim,
            n_layers=duration_predictor_layers,
            n_chans=duration_predictor_chans,
            kernel_size=duration_predictor_kernel_size,
            dropout_rate=duration_predictor_dropout_rate,
        )

        # define length regulator
        self.length_regulator = LengthRegulator()

        # define decoder
        # NOTE: we use encoder as decoder
        # because fastspeech's decoder is the same as encoder
        sep = False
        self.sep = sep
        if decoder_type == "transformer":
            if self.discrete_token_layers > 1 and self.sep:
                self.decoder = torch.nn.ModuleList(
                    [
                        TransformerEncoder(
                            idim=0,
                            attention_dim=adim,
                            attention_heads=aheads,
                            linear_units=dunits,
                            num_blocks=dlayers,
                            input_layer=None,
                            dropout_rate=transformer_dec_dropout_rate,
                            positional_dropout_rate=(
                                transformer_dec_positional_dropout_rate
                            ),
                            attention_dropout_rate=transformer_dec_attn_dropout_rate,
                            pos_enc_class=pos_enc_class,
                            normalize_before=decoder_normalize_before,
                            concat_after=decoder_concat_after,
                            positionwise_layer_type=positionwise_layer_type,
                            positionwise_conv_kernel_size=positionwise_conv_kernel_size,
                        )
                        for i in range(self.discrete_token_layers)
                    ]
                )
            else:
                self.decoder = TransformerEncoder(
                    idim=0,
                    attention_dim=adim,
                    attention_heads=aheads,
                    linear_units=dunits,
                    num_blocks=dlayers,
                    input_layer=None,
                    dropout_rate=transformer_dec_dropout_rate,
                    positional_dropout_rate=transformer_dec_positional_dropout_rate,
                    attention_dropout_rate=transformer_dec_attn_dropout_rate,
                    pos_enc_class=pos_enc_class,
                    normalize_before=decoder_normalize_before,
                    concat_after=decoder_concat_after,
                    positionwise_layer_type=positionwise_layer_type,
                    positionwise_conv_kernel_size=positionwise_conv_kernel_size,
                )
        elif decoder_type == "conformer":
            self.decoder = ConformerEncoder(
                idim=0,
                attention_dim=adim,
                attention_heads=aheads,
                linear_units=dunits,
                num_blocks=dlayers,
                input_layer=None,
                dropout_rate=transformer_dec_dropout_rate,
                positional_dropout_rate=transformer_dec_positional_dropout_rate,
                attention_dropout_rate=transformer_dec_attn_dropout_rate,
                normalize_before=decoder_normalize_before,
                concat_after=decoder_concat_after,
                positionwise_layer_type=positionwise_layer_type,
                positionwise_conv_kernel_size=positionwise_conv_kernel_size,
                macaron_style=use_macaron_style_in_conformer,
                pos_enc_layer_type=conformer_pos_enc_layer_type,
                selfattention_layer_type=conformer_self_attn_layer_type,
                activation_type=conformer_activation_type,
                use_cnn_module=use_cnn_in_conformer,
                cnn_module_kernel=conformer_dec_kernel_size,
            )
        else:
            raise ValueError(f"{decoder_type} is not supported.")

        # define final projection
        if self.discrete_token_layers > 1 and self.sep:
            self.linear_projection = torch.nn.ModuleList(
                [
                    torch.nn.Linear(adim, self.odim * reduction_factor)
                    for i in range(self.discrete_token_layers)
                ]
            )
        else:
            self.linear_projection = torch.nn.Linear(
                adim, self.proj_out_dim * reduction_factor
            )
        if self.loss_function == "XiaoiceSing2" or self.predict_pitch:
            # self.pitch_predictor = torch.nn.Linear(adim, 1 * reduction_factor)
            self.lf0_mapping = torch.nn.Linear(
                1 * reduction_factor, adim * reduction_factor
            )
        if self.loss_function == "XiaoiceSing2":
            self.vuv_predictor = torch.nn.Linear(adim, 1 * reduction_factor)

        # define postnet
        self.postnet = (
            None
            if postnet_layers == 0
            else Postnet(
                idim=idim,
                odim=odim,
                n_layers=postnet_layers,
                n_chans=postnet_chans,
                n_filts=postnet_filts,
                use_batch_norm=use_batch_norm,
                dropout_rate=postnet_dropout_rate,
            )
        )

        discrete_postnet_layers = 0
        self.discrete_postnet_layers = discrete_postnet_layers
        if discrete_postnet_layers != 0:
            dplayers = discrete_postnet_layers
            dpunits = 1536
            transformer_dpos_dropout_rate = 0.1
            transformer_dpos_positional_dropout_rate = 0.1
            transformer_dpos_attn_dropout_rate = 0.1
            pos_dpos_class = (
                ScaledPositionalEncoding
                if self.use_scaled_pos_enc
                else PositionalEncoding
            )
            dpostnet_normalize_before = True
            dpostnet_concat_after = False
            token_dim = self.odim

            if self.discrete_token_layers == 1:
                self.token_emb = torch.nn.Embedding(
                    num_embeddings=token_dim,
                    embedding_dim=adim,
                    padding_idx=self.padding_idx,
                )
            else:
                self.token_emb = [
                    torch.nn.Embedding(
                        num_embeddings=token_dim,
                        embedding_dim=adim,
                        padding_idx=self.padding_idx,
                    )
                    for i in range(self.discrete_token_layers)
                ]

            self.discrete_postnet = TransformerEncoder(
                idim=0,
                attention_dim=adim,
                attention_heads=aheads,
                linear_units=dpunits,
                num_blocks=dplayers,
                input_layer=None,
                dropout_rate=transformer_dpos_dropout_rate,
                positional_dropout_rate=transformer_dpos_positional_dropout_rate,
                attention_dropout_rate=transformer_dpos_attn_dropout_rate,
                pos_enc_class=pos_dpos_class,
                normalize_before=dpostnet_normalize_before,
                concat_after=dpostnet_concat_after,
                positionwise_layer_type=positionwise_layer_type,
                positionwise_conv_kernel_size=positionwise_conv_kernel_size,
            )
            self.dpos_linear_projection = torch.nn.Linear(
                adim, self.odim * reduction_factor
            )

        # initialize parameters
        self._reset_parameters(
            init_type=init_type,
            init_enc_alpha=init_enc_alpha,
            init_dec_alpha=init_dec_alpha,
        )

        # define criterions
        if self.use_discrete_token:
            self.criterion = DiscreteLoss(
                use_masking=use_masking,
                use_weighted_masking=use_weighted_masking,
                predict_pitch=self.predict_pitch,
            )
        else:
            if self.loss_function == "FastSpeech1":
                self.criterion = XiaoiceSingLoss(
                    use_masking=use_masking, use_weighted_masking=use_weighted_masking
                )
            elif self.loss_function == "XiaoiceSing2":
                self.criterion = XiaoiceSing2Loss(
                    use_masking=use_masking, use_weighted_masking=use_weighted_masking
                )
            else:
                raise ValueError(f"{self.loss_function} is not supported.")

    def forward(
        self,
        text: torch.Tensor,
        text_lengths: torch.Tensor,
        feats: torch.Tensor,
        feats_lengths: torch.Tensor,
        label: Optional[Dict[str, torch.Tensor]] = None,
        label_lengths: Optional[Dict[str, torch.Tensor]] = None,
        melody: Optional[Dict[str, torch.Tensor]] = None,
        melody_lengths: Optional[Dict[str, torch.Tensor]] = None,
        pitch: Optional[torch.Tensor] = None,
        pitch_lengths: Optional[torch.Tensor] = None,
        duration: Optional[Dict[str, torch.Tensor]] = None,
        duration_lengths: Optional[Dict[str, torch.Tensor]] = None,
        slur: torch.LongTensor = None,
        slur_lengths: torch.Tensor = None,
        spembs: Optional[torch.Tensor] = None,
        sids: Optional[torch.Tensor] = None,
        lids: Optional[torch.Tensor] = None,
        joint_training: bool = False,
        discrete_token: torch.Tensor = None,
        discrete_token_lengths: torch.Tensor = None,
        discrete_token_lengths_frame: torch.Tensor = None,
        flag_IsValid: bool = False,
        flag_RL: bool = False,
        **kwargs,
    ) -> Tuple[torch.Tensor, Dict[str, torch.Tensor], torch.Tensor]:
        """Calculate forward propagation.

        Args:
            text (LongTensor): Batch of padded character ids (B, T_text).
            text_lengths (LongTensor): Batch of lengths of each input (B,).
            feats (Tensor): Batch of padded target features (B, T_frame, odim).
            feats_lengths (LongTensor): Batch of the lengths of each target (B,).
            label (Optional[Dict]): key is "lab" or "score";
                value (LongTensor): Batch of padded label ids (B, Tmax).
            label_lengths (Optional[Dict]): key is "lab" or "score";
                value (LongTensor): Batch of the lengths of padded label ids (B, ).
            melody (Optional[Dict]): key is "lab" or "score";
                value (LongTensor): Batch of padded melody (B, Tmax).
            melody_lengths (Optional[Dict]): key is "lab" or "score";
                value (LongTensor): Batch of the lengths of padded melody (B, ).
            pitch (FloatTensor): Batch of padded f0 (B, T_frame).
            pitch_lengths (LongTensor): Batch of the lengths of padded f0 (B, ).
            duration (Optional[Dict]): key is "lab", "score_phn" or "score_syb";
                value (LongTensor): Batch of padded duration (B, Tmax).
            duration_length (Optional[Dict]): key is "lab", "score_phn" or "score_syb";
                value (LongTensor): Batch of the lengths of padded duration (B, ).
            slur (LongTensor): Batch of padded slur (B, T_frame).
            slur_lengths (LongTensor): Batch of the lengths of padded slur (B, ).
            spembs (Optional[Tensor]): Batch of speaker embeddings (B, spk_embed_dim).
            sids (Optional[Tensor]): Batch of speaker IDs (B, 1).
            lids (Optional[Tensor]): Batch of language IDs (B, 1).
            discrete_token (LongTensor): Batch of padded discrete tokens (B, T_frame).
            discrete_token_lengths (LongTensor): Batch of the lengths of padded
                discrete tokens (B, ).
            joint_training (bool): Whether to perform joint training with vocoder.
            flag_IsValid (bool): Whether it is valid set.
            falg_RL (bool): Whether to perform reinforcement learning.
                (RL will use model in infer mode.)

        Returns:
            Tensor: Loss scalar value.
            Dict: Statistics to be monitored.
            Tensor: Weight value if not joint training else model outputs.
        """

        if joint_training:
            label = label
            midi = melody
            label_lengths = label_lengths
            midi_lengths = melody_lengths
            duration_lengths = duration_lengths
            duration_ = duration
            ds = duration
        else:
            label = label["score"]
            midi = melody["score"]
            duration_ = duration["score_syb"]
            label_lengths = label_lengths["score"]
            midi_lengths = melody_lengths["score"]
            duration_lengths = duration_lengths["lab"]
            ds = duration["lab"]

        feats = feats[:, : feats_lengths.max()]  # for data-parallel
        midi = midi[:, : midi_lengths.max()]  # for data-parallel
        label = label[:, : label_lengths.max()]  # for data-parallel
        duration_ = duration_[:, : duration_lengths.max()]  # for data-parallel
        if self.loss_function == "XiaoiceSing2" or self.use_discrete_token:
            log_f0 = pitch[:, : pitch_lengths.max()]
        if self.loss_function == "XiaoiceSing2":
            vuv = log_f0 != 0
        batch_size = text.size(0)

        label_emb = self.phone_encode_layer(label)
        midi_emb = self.midi_encode_layer(midi)
        duration_emb = self.duration_encode_layer(duration_)
        input_emb = label_emb + midi_emb + duration_emb

        x_masks = self._source_mask(label_lengths)
        hs, _ = self.encoder(input_emb, x_masks)  # (B, T_text, adim)

        # integrate with SID and LID embeddings
        if self.spks is not None:
            sid_embs = self.sid_emb(sids.view(-1))
            hs = hs + sid_embs.unsqueeze(1)
        if self.langs is not None:
            lid_embs = self.lid_emb(lids.view(-1))
            hs = hs + lid_embs.unsqueeze(1)

        # integrate speaker embedding
        if self.spk_embed_dim is not None:
            hs = self._integrate_with_spk_embed(hs, spembs)

        # forward duration predictor and length regulator
        d_masks = make_pad_mask(label_lengths).to(input_emb.device)
        hs = hs.masked_fill(d_masks.unsqueeze(-1), 0.0)

        # NOTE(Yuxun): if using RL, infer mode will be used.
        if flag_RL:
            d_outs = self.duration_predictor.inference(hs, d_masks)  # (B, T_text)
            d_outs_int = torch.floor(d_outs + 0.5).to(dtype=torch.long)  # (B, T_text)
            hs = self.length_regulator(hs, d_outs_int)
        else:
            d_outs = self.duration_predictor(hs, d_masks)  # (B, T_text)
            hs = self.length_regulator(hs, ds)  # (B, T_feats, adim)

        if self.predict_pitch:
            # NOTE(Yuxun): if using RL, infer mode will be used.
            if not flag_RL:
                hs_pitch_in = self.proj_pitch(midi_emb)
                hs_pitch = self.length_regulator(hs_pitch_in, ds)
                log_f0_outs, _ = self.f0_predictor(
                    (hs + hs_pitch).transpose(1, 2), discrete_token_lengths_frame
                )
                log_f0_outs = log_f0_outs.transpose(1, 2)
                log_f0_outs = torch.max(
                    log_f0_outs, torch.zeros_like(log_f0_outs).to(log_f0_outs)
                )
                hs = hs + self.lf0_mapping(log_f0)
            else:
                hs_pitch_in = self.proj_pitch(midi_emb)
                hs_pitch = self.length_regulator(hs_pitch_in, d_outs_int)
                # NOTE(Yuxun): sync lengths with lengths of inference feats
                discrete_token_lengths_frame = (
                    torch.Tensor([hs.size(1)]).to(hs.device).to(dtype=torch.long)
                )
                log_f0_outs, _ = self.f0_predictor(
                    (hs + hs_pitch).transpose(1, 2), discrete_token_lengths_frame
                )
                log_f0_outs = log_f0_outs.transpose(1, 2)
                log_f0_outs = torch.max(
                    log_f0_outs, torch.zeros_like(log_f0_outs).to(log_f0_outs)
                )
                hs = hs + self.lf0_mapping(log_f0_outs)

        # forward decoder
        if self.use_discrete_token:
            olens = discrete_token_lengths_frame
        else:
            olens = feats_lengths
        if self.reduction_factor > 1:
            olens_in = olens.new(
                [
                    torch.div(olen, self.reduction_factor, rounding_mode="trunc")
                    for olen in olens
                ]
            )
        else:
            olens_in = olens
        h_masks = self._source_mask(olens_in)

        if self.discrete_token_layers > 1 and self.sep:
            before_outs = []
            for i in range(self.discrete_token_layers):
                # print(hs.device, h_masks.device, self.decoder[i].device, flush=True)
                zs, _ = self.decoder[i](hs, h_masks)
                before_outs_ = self.linear_projection[i](zs).view(
                    zs.size(0), -1, self.odim
                )
                before_outs.append(before_outs_)
            before_outs = (
                torch.cat(before_outs, dim=2)
                .view(zs.size(0), -1, self.odim)
                .to(ds.device)
            )
        else:
            zs, _ = self.decoder(hs, h_masks)  # (B, T_feats, adim)
            # (B. T_feats, odim), (B. T_feats, 1), (B. T_feats, 1)
            before_outs = self.linear_projection(zs).view(
                zs.size(0), -1, self.odim
            )  # (B, T_feats * layers, nclusters)
        # if self.loss_function == "XiaoiceSing2" or self.use_discrete_token:
        #    log_f0_outs = self.pitch_predictor(zs).view(
        #        zs.size(0), -1, 1
        #    )  # (B, T_feats, odim)
        if self.loss_function == "XiaoiceSing2":
            vuv_outs = self.vuv_predictor(zs).view(
                zs.size(0), -1, 1
            )  # (B, T_feats, odim)

        # postnet -> (B, Lmax//r * r, odim)
        if self.postnet is None:
            after_outs = before_outs
        else:
            after_outs = before_outs + self.postnet(
                before_outs.transpose(1, 2)
            ).transpose(1, 2)

        if self.discrete_postnet_layers != 0:
            # print(after_outs.shape, flush=True)
            pred_token = torch.argmax(after_outs, dim=2)
            # print(pred_token.shape, flush=True)
            if self.discrete_token_layers == 1:
                token_emb = self.token_emb(pred_token)
            else:
                token_emb = 0
                for i in range(self.discrete_token_layers):
                    token_emb = token_emb + self.token_emb[i](
                        pred_token[:, i :: self.discrete_token_layers, :]
                    )
            # print(token_emb.shape, flush=True)
            dpos_masks = self._source_mask(olens_in)
            after_outs, _ = self.discrete_postnet(token_emb, dpos_masks)
            after_outs = self.dpos_linear_projection(after_outs)
            # print(after_outs.shape, flush=True)

        if flag_RL:
            # NOTE(Yuxun): Length of feats, pitch in inference will be
            # different with gt ones.
            loss = torch.tensor(0).to(after_outs.device)
            stats = dict(
                loss=loss,
            )
        else:
            # modifiy mod part of groundtruth
            if self.reduction_factor > 1:
                assert feats_lengths.ge(
                    self.reduction_factor
                ).all(), (
                    "Output length must be greater than or equal to reduction factor."
                )
                olens = feats_lengths.new(
                    [olen - olen % self.reduction_factor for olen in feats_lengths]
                )
                max_olen = max(olens)
                ys = feats[:, :max_olen]
                if self.loss_function == "XiaoiceSing2":
                    log_f0 = log_f0[:, :max_olen]
                    vuv = vuv[:, :max_olen]
            else:
                if self.use_discrete_token:
                    ys = discrete_token
                    if self.codec_codebook > 0:
                        shift = (
                            torch.arange(self.codec_codebook).view(1, 1, -1) * self.odim
                        ).to(ds.device)
                        ys = (
                            discrete_token.view(batch_size, -1, self.codec_codebook)
                            - shift
                        )
                        ys = ys.flatten(start_dim=1)
                    olens = discrete_token_lengths
                else:
                    ys = feats
                    olens = feats_lengths

            ilens = label_lengths
            if self.predict_pitch:
                out_loss, duration_loss, pitch_loss = self.criterion(
                    after_outs,
                    before_outs,
                    d_outs,
                    ys,
                    ds,
                    ilens,
                    olens,
                    log_f0_outs,
                    log_f0,
                    pitch_lengths,
                )
            else:
                if self.loss_function == "FastSpeech1":
                    out_loss, duration_loss = self.criterion(
                        after_outs, before_outs, d_outs, ys, ds, ilens, olens
                    )
                elif self.loss_function == "XiaoiceSing2":
                    out_loss, duration_loss, pitch_loss, vuv_loss = self.criterion(
                        after_outs=after_outs,
                        before_outs=before_outs,
                        d_outs=d_outs,
                        p_outs=log_f0_outs,
                        v_outs=vuv_outs,
                        ys=ys,
                        ds=ds,
                        ps=log_f0,
                        vs=vuv,
                        ilens=ilens,
                        olens=olens,
                        loss_type=self.loss_type,
                    )

            out_loss = out_loss * self.lambda_out
            duration_loss = duration_loss * self.lambda_dur
            loss = out_loss + duration_loss
            stats = dict(out_loss=out_loss.item(), duration_loss=duration_loss.item())
            if self.loss_function == "XiaoiceSing2" or self.predict_pitch:
                pitch_loss = pitch_loss * self.lambda_pitch
                stats["pitch_loss"] = pitch_loss.item()
                loss += pitch_loss
            if self.loss_function == "XiaoiceSing2":
                vuv_loss = vuv_loss * self.lambda_vuv
                stats["vuv_loss"] = vuv_loss.item()
                loss += vuv_loss
            stats["loss"] = loss.item()

            if self.use_discrete_token:
                gen_token = torch.argmax(after_outs, dim=2)
                token_mask = make_non_pad_mask(discrete_token_lengths).to(ds.device)
                acc = (
                    (gen_token == discrete_token) * token_mask
                ).sum().item() / discrete_token_lengths.sum().item()
                stats["acc"] = acc

            # report extra information
            if self.encoder_type == "transformer" and self.use_scaled_pos_enc:
                stats.update(
                    encoder_alpha=self.encoder.embed[-1].alpha.data.item(),
                )
            if self.decoder_type == "transformer" and self.use_scaled_pos_enc:
                stats.update(
                    decoder_alpha=self.decoder.embed[-1].alpha.data.item(),
                )

        loss, stats, weight = force_gatherable((loss, stats, batch_size), loss.device)

        if joint_training:
            return loss, stats, after_outs if after_outs is not None else before_outs
        else:
            if flag_IsValid:
                return loss, stats, weight, after_outs[:, : olens.max()], ys, olens
            elif flag_RL:
                return loss, stats, weight, after_outs
            else:
                return loss, stats, weight

    def inference(
        self,
        text: torch.Tensor,
        feats: Optional[torch.Tensor] = None,
        label: Optional[Dict[str, torch.Tensor]] = None,
        melody: Optional[Dict[str, torch.Tensor]] = None,
        pitch: Optional[torch.Tensor] = None,
        duration: Optional[Dict[str, torch.Tensor]] = None,
        slur: Optional[Dict[str, torch.Tensor]] = None,
        spembs: Optional[torch.Tensor] = None,
        sids: Optional[torch.Tensor] = None,
        lids: Optional[torch.Tensor] = None,
        discrete_token: Optional[torch.Tensor] = None,
        use_teacher_forcing: torch.Tensor = False,
        joint_training: bool = False,
    ) -> Dict[str, torch.Tensor]:
        """Generate the sequence of features given the sequences of characters.

        Args:
            text (LongTensor): Input sequence of characters (T_text,).
            feats (Optional[Tensor]): Feature sequence to extract style (T_frame, idim).
            durations (Optional[LongTensor]): Groundtruth of duration (T_text + 1,).
            label (Optional[Dict]): key is "lab" or "score";
                value (LongTensor): Batch of padded label ids (Tmax).
            melody (Optional[Dict]): key is "lab" or "score";
                value (LongTensor): Batch of padded melody (Tmax).
            pitch (FloatTensor): Batch of padded f0 (T_frame).
            duration (Optional[Dict]): key is "lab", "score_phn" or "score_syb";
                value (LongTensor): Batch of padded duration (Tmax).
            slur (LongTensor): Batch of padded slur (T_frame).
            spembs (Optional[Tensor]): Speaker embedding (spk_embed_dim,).
            sids (Optional[Tensor]): Speaker ID (1,).
            lids (Optional[Tensor]): Language ID (1,).
            discrete_token (Optional[Tensor]): Batch of discrete tokens (T_frame).

        Returns:
            Dict[str, Tensor]: Output dict including the following items:
                * feat_gen (Tensor): Output sequence of features (T_feats, odim).
                * duration (Tensor): Duration sequence (T_text + 1,).
        """

        label = label["score"]
        midi = melody["score"]
        if joint_training:
            duration_ = duration["lab"]
        else:
            duration_ = duration["score_syb"]
        ds = duration["lab"]

        label_emb = self.phone_encode_layer(label)
        midi_emb = self.midi_encode_layer(midi)
        duration_emb = self.duration_encode_layer(duration_)
        input_emb = label_emb + midi_emb + duration_emb

        x_masks = None  # self._source_mask(label_lengths)
        hs, _ = self.encoder(input_emb, x_masks)  # (B, T_text, adim)

        # integrate with SID and LID embeddings
        if self.spks is not None:
            sid_embs = self.sid_emb(sids.view(-1))
            hs = hs + sid_embs.unsqueeze(1)
        if self.langs is not None:
            lid_embs = self.lid_emb(lids.view(-1))
            hs = hs + lid_embs.unsqueeze(1)
        if spembs is not None:
            spembs = spembs.unsqueeze(0)

        # integrate speaker embedding
        if self.spk_embed_dim is not None:
            hs = self._integrate_with_spk_embed(hs, spembs)

        # forward duration predictor and length regulator
        d_masks = None  # make_pad_mask(label_lengths).to(input_emb.device)
        d_outs = self.duration_predictor.inference(hs, d_masks)  # (B, T_text)
        d_outs_int = torch.floor(d_outs + 0.5).to(dtype=torch.long)  # (B, T_text)

        # use duration model output
        hs = self.length_regulator(hs, d_outs_int)  # (B, T_feats, adim)
        if self.predict_pitch:
            hs_pitch_in = self.proj_pitch(midi_emb)
            hs_pitch = self.length_regulator(hs_pitch_in, d_outs_int)
            # print(hs.shape, hs_pitch.shape)
            # print(torch.Tensor([hs.size(1)]).to(hs.device).to(dtype=torch.long))
            log_f0_outs, _ = self.f0_predictor(
                (hs + hs_pitch).transpose(1, 2),
                torch.Tensor([hs.size(1)]).to(hs.device).to(dtype=torch.long),
            )
            log_f0_outs = log_f0_outs.transpose(1, 2)
            log_f0_outs = torch.max(
                log_f0_outs, torch.zeros_like(log_f0_outs).to(log_f0_outs)
            )
            hs = hs + self.lf0_mapping(log_f0_outs)

        h_masks = None  # self._source_mask(feats_lengths)
        # forward decoder
        if self.discrete_token_layers > 1 and self.sep:
            before_outs = []
            for i in range(self.discrete_token_layers):
                # print(hs.device, h_masks.device, self.decoder[i].device, flush=True)
                zs, _ = self.decoder[i](hs, h_masks)
                before_outs_ = self.linear_projection[i](zs).view(
                    zs.size(0), -1, self.odim
                )
                before_outs.append(before_outs_)
            before_outs = (
                torch.cat(before_outs, dim=2)
                .view(zs.size(0), -1, self.odim)
                .to(ds.device)
            )
        else:
            zs, _ = self.decoder(hs, h_masks)  # (B, T_feats, adim)
            # (B, T_feats, odim), (B, T_feats, 1), (B, T_feats, 1)
            before_outs = self.linear_projection(zs).view(
                zs.size(0), -1, self.odim
            )  # (B, T_feats * layers, nclusters)

        # postnet -> (B, Lmax//r * r, odim)
        if self.postnet is None:
            after_outs = before_outs
        else:
            after_outs = before_outs + self.postnet(
                before_outs.transpose(1, 2)
            ).transpose(1, 2)

        if self.discrete_postnet_layers != 0:
            # print(after_outs.shape, flush=True)
            pred_token = torch.argmax(after_outs, dim=2)
            # print(pred_token.shape, flush=True)
            token_emb = self.token_emb(pred_token)
            # print(token_emb.shape, flush=True)
            dpos_masks = None
            after_outs, _ = self.discrete_postnet(token_emb, dpos_masks)
            after_outs = self.dpos_linear_projection(after_outs)
            # print(after_outs.shape, flush=True)

        if self.use_discrete_token:
            # after_outs input as [B, T, V]

            token_prob = torch.sigmoid(after_outs)
            token_prob = token_prob / token_prob.sum(dim=-1, keepdim=True)
            # Case 1. sample tokens from distribution
            # V = token_prob.size(2)
            # sample_token = torch.multinomial(
            #     token_prob.view(-1, V), 1, replacement=True
            # )
            # sample_token = sample_token.view(1, -1, 1) # [B=1, T, S]
            # Case 2. sample
            logits = after_outs
            after_outs = torch.argmax(after_outs, dim=2).unsqueeze(2)
            # if self.codec_codebook > 0:
            #     shift = torch.arange(self.codec_codebook).view(1, 1, -1) * self.odim
            #     after_outs = after_outs.view(1, -1, self.codec_codebook) + shift
            #     after_outs = after_outs.flatten(start_dim=1)
            token = after_outs[0]
            f0 = log_f0_outs[0]
            if use_teacher_forcing:
                layer = self.discrete_token_layers
                token = discrete_token.unsqueeze(-1)
                f0 = pitch
                token_len = len(token) // layer
                if len(f0) > len(token):
                    f0 = f0[:token_len]
                else:
                    f0 = F.pad(f0, (0, 0, 0, token_len - len(f0)), value=0)
            return dict(
                feat_gen=token,
                prob=None,
                att_w=None,
                pitch=f0.squeeze(-1),
                logits=logits,
            )  # outs, probs, att_ws, pitch_outs, logits
        else:
            return dict(
                feat_gen=after_outs[0], prob=None, att_w=None
            )  # outs, probs, att_ws

    def _integrate_with_spk_embed(
        self, hs: torch.Tensor, spembs: torch.Tensor
    ) -> torch.Tensor:
        """Integrate speaker embedding with hidden states.

        Args:
            hs (Tensor): Batch of hidden state sequences (B, T_text, adim).
            spembs (Tensor): Batch of speaker embeddings (B, spk_embed_dim).

        Returns:
            Tensor: Batch of integrated hidden state sequences (B, T_text, adim).
        """
        if self.spk_embed_integration_type == "add":
            # apply projection and then add to hidden states
            spembs = self.projection(F.normalize(spembs))
            hs = hs + spembs.unsqueeze(1)
        elif self.spk_embed_integration_type == "concat":
            # concat hidden states with spk embeds and then apply projection
            spembs = F.normalize(spembs).unsqueeze(1).expand(-1, hs.size(1), -1)
            hs = self.projection(torch.cat([hs, spembs], dim=-1))
        else:
            raise NotImplementedError("support only add or concat.")

        return hs

    def _source_mask(self, ilens: torch.Tensor) -> torch.Tensor:
        """Make masks for self-attention.

        Args:
            ilens (LongTensor): Batch of lengths (B,).

        Returns:
            Tensor: Mask tensor for self-attention.
                dtype=torch.uint8 in PyTorch 1.2-
                dtype=torch.bool in PyTorch 1.2+ (including 1.2)

        Examples:
            >>> ilens = [5, 3]
            >>> self._source_mask(ilens)
            tensor([[[1, 1, 1, 1, 1],
                     [1, 1, 1, 0, 0]]], dtype=torch.uint8)
        """
        x_masks = make_non_pad_mask(ilens).to(next(self.parameters()).device)
        return x_masks.unsqueeze(-2)

    def _reset_parameters(
        self, init_type: str, init_enc_alpha: float, init_dec_alpha: float
    ):
        # initialize parameters
        if init_type != "pytorch":
            initialize(self, init_type)

        # initialize alpha in scaled positional encoding
        if self.encoder_type == "transformer" and self.use_scaled_pos_enc:
            self.encoder.embed[-1].alpha.data = torch.tensor(init_enc_alpha)
        if self.decoder_type == "transformer" and self.use_scaled_pos_enc:
            if self.discrete_token_layers > 1 and self.sep:
                for i in range(self.discrete_token_layers):
                    self.decoder[i].embed[-1].alpha.data = torch.tensor(init_dec_alpha)
            else:
                self.decoder.embed[-1].alpha.data = torch.tensor(init_dec_alpha)<|MERGE_RESOLUTION|>--- conflicted
+++ resolved
@@ -19,17 +19,10 @@
 )
 from espnet2.legacy.nets.pytorch_backend.fastspeech.duration_predictor import (
     DurationPredictor,
-<<<<<<< HEAD
-)  # noqa: E501
-from espnet2.legacy.nets.pytorch_backend.fastspeech.length_regulator import (
-    LengthRegulator,
-)  # noqa: E501
-=======
 )
 from espnet2.legacy.nets.pytorch_backend.fastspeech.length_regulator import (
     LengthRegulator,
 )
->>>>>>> f83d23ef
 from espnet2.legacy.nets.pytorch_backend.nets_utils import (
     make_non_pad_mask,
     make_pad_mask,
