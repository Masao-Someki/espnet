--- conflicted
+++ resolved
@@ -44,11 +44,7 @@
         hs_pad: torch.Tensor,
         hlens: torch.Tensor,
     ) -> Tuple[torch.Tensor, torch.Tensor]:
-<<<<<<< HEAD
-        """Forward Method.
-=======
         """LinearDecoder Forward.
->>>>>>> 9c38ce04
 
         Args:
             hs_pad: (B, Tmax, D)
