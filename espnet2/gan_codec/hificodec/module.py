import math
from dataclasses import dataclass
from typing import List, Optional

import numpy as np
import torch
import torch.nn as nn
import torch.nn.functional as F
from torch.nn import Conv1d, ConvTranspose1d
from torch.nn.utils import remove_weight_norm, weight_norm

from espnet2.gan_codec.shared.quantizer.residual_vq import ResidualVectorQuantizer

LRELU_SLOPE = 0.1


@dataclass
class QuantizedResult:
    quantized: torch.Tensor
    codes: torch.Tensor
    bandwidth: torch.Tensor  # bandwidth in kb/s used, per batch item.
    penalty: Optional[torch.Tensor] = None


class Generator(torch.nn.Module):
    def __init__(
        self,
        upsample_rates,
        upsample_kernel_sizes,
        upsample_initial_channel,
        resblock_num,
        resblock_kernel_sizes,
        resblock_dilation_sizes,
        out_dim,
    ):
        super(Generator, self).__init__()
        self.num_kernels = len(resblock_kernel_sizes)
        self.num_upsamples = len(upsample_rates)
        self.conv_pre = weight_norm(
            Conv1d(out_dim, upsample_initial_channel, 7, 1, padding=3)
        )
        resblock = ResBlock1 if resblock_num == "1" else ResBlock2

        self.ups = nn.ModuleList()
        for i, (u, k) in enumerate(zip(upsample_rates, upsample_kernel_sizes)):
            self.ups.append(
                weight_norm(
                    ConvTranspose1d(
                        upsample_initial_channel // (2**i),
                        upsample_initial_channel // (2 ** (i + 1)),
                        k,
                        u,
                        # padding=(u//2 + u%2),
                        padding=(k - u) // 2,
                        # output_padding=u%2
                    )
                )
            )

        self.resblocks = nn.ModuleList()
        for i in range(len(self.ups)):
            ch = upsample_initial_channel // (2 ** (i + 1))
            for j, (k, d) in enumerate(
                zip(resblock_kernel_sizes, resblock_dilation_sizes)
            ):
                self.resblocks.append(resblock(ch, k, d))

        self.conv_post = weight_norm(Conv1d(ch, 1, 7, 1, padding=3))
        self.ups.apply(init_weights)
        self.conv_post.apply(init_weights)

    def forward(self, x):
        x = self.conv_pre(x)
        for i in range(self.num_upsamples):
            x = F.leaky_relu(x, LRELU_SLOPE)
            x = self.ups[i](x)
            xs = None
            for j in range(self.num_kernels):
                if xs is None:
                    xs = self.resblocks[i * self.num_kernels + j](x)
                else:
                    xs += self.resblocks[i * self.num_kernels + j](x)
            x = xs / self.num_kernels
        x = F.leaky_relu(x, LRELU_SLOPE)
        x = self.conv_post(x)
        x = torch.tanh(x)

        return x

    def remove_weight_norm(self):
<<<<<<< HEAD
        print('Removing weight norm...')
        for layers in self.ups:
            remove_weight_norm(layers)
        for layers in self.resblocks:
            layers.remove_weight_norm()
=======
        print("Removing weight norm...")
        for l in self.ups:
            remove_weight_norm(l)
        for l in self.resblocks:
            l.remove_weight_norm()
>>>>>>> 92e88b2d
        remove_weight_norm(self.conv_pre)
        remove_weight_norm(self.conv_post)


class Encoder(torch.nn.Module):
    def __init__(
        self,
        resblock_num,
        resblock_kernel_sizes,
        resblock_dilation_sizes,
        upsample_rates,
        upsample_kernel_sizes,
    ):
        super(Encoder, self).__init__()
        self.num_kernels = len(resblock_kernel_sizes)
        self.num_upsamples = len(upsample_rates)
        self.conv_pre = weight_norm(Conv1d(1, 32, 7, 1, padding=3))
        self.normalize = nn.ModuleList()
        resblock = ResBlock1 if resblock_num == "1" else ResBlock2

        self.ups = nn.ModuleList()
        for i, (u, k) in enumerate(
            list(reversed(list(zip(upsample_rates, upsample_kernel_sizes))))
        ):
            self.ups.append(
                weight_norm(
                    Conv1d(
                        32 * (2**i),
                        32 * (2 ** (i + 1)),
                        k,
                        u,
                        padding=((k - u) // 2),
                        # padding=(u//2 + u%2)
                    )
                )
            )
        self.resblocks = nn.ModuleList()
        for i in range(len(self.ups)):
            ch = 32 * (2 ** (i + 1))
            for j, (k, d) in enumerate(
                zip(
                    list(reversed(resblock_kernel_sizes)),
                    list(reversed(resblock_dilation_sizes)),
                )
            ):
                self.resblocks.append(resblock(ch, k, d))
                self.normalize.append(
                    torch.nn.GroupNorm(ch // 16, ch, eps=1e-6, affine=True)
                )
        self.conv_post = Conv1d(512, 512, 3, 1, padding=1)
        self.ups.apply(init_weights)
        self.conv_post.apply(init_weights)

    def forward(self, x):
        x = self.conv_pre(x)
        for i in range(self.num_upsamples):
            x = F.leaky_relu(x, LRELU_SLOPE)
            x = self.ups[i](x)
            xs = None
            for j in range(self.num_kernels):
                if xs is None:
                    xs = self.resblocks[i * self.num_kernels + j](x)
                    xs = self.normalize[i * self.num_kernels + j](xs)
                else:
                    xs += self.resblocks[i * self.num_kernels + j](x)
                    xs = self.normalize[i * self.num_kernels + j](xs)
            x = xs / self.num_kernels
        x = F.leaky_relu(x)
        x = self.conv_post(x)
        return x

    def remove_weight_norm(self):
<<<<<<< HEAD
        print('Removing weight norm...')
        for layers in self.ups:
            remove_weight_norm(layers)
        for layers in self.resblocks:
            layers.remove_weight_norm()
=======
        print("Removing weight norm...")
        for l in self.ups:
            remove_weight_norm(l)
        for l in self.resblocks:
            l.remove_weight_norm()
>>>>>>> 92e88b2d
        remove_weight_norm(self.conv_pre)


class GroupResidualVectorQuantization(nn.Module):
    def __init__(
        self,
        quantizer_target_bandwidth,
        hidden_dim,
        quantizer_n_q,
        quantizer_bins,
        quantizer_decay,
        quantizer_kmeans_init,
        quantizer_kmeans_iters,
        quantizer_threshold_ema_dead_code,
        **kwargs
    ):
        super().__init__()

        self.quantizer1 = ResidualVectorQuantizer(
            dimension=hidden_dim,
            n_q=quantizer_n_q,
            bins=quantizer_bins,
            decay=quantizer_decay,
            kmeans_init=quantizer_kmeans_init,
            kmeans_iters=quantizer_kmeans_iters,
            threshold_ema_dead_code=quantizer_threshold_ema_dead_code,
        )
        self.quantizer0 = ResidualVectorQuantizer(
            dimension=hidden_dim,
            n_q=quantizer_n_q,
            bins=quantizer_bins,
            decay=quantizer_decay,
            kmeans_init=quantizer_kmeans_init,
            kmeans_iters=quantizer_kmeans_iters,
            threshold_ema_dead_code=quantizer_threshold_ema_dead_code,
        )

        self.l1_quantization_loss = torch.nn.L1Loss(reduction="mean")
        self.l2_quantization_loss = torch.nn.MSELoss(reduction="mean")

        self.target_bandwidths = quantizer_target_bandwidth

    def forward(
        self, xin: torch.Tensor, sample_rate: int, bandwidth: Optional[float] = None
    ) -> QuantizedResult:
        # x: [B,T,D]

        xin = xin.transpose(1, 2)
        # x = xin.reshape(-1, 512)
        x = xin
        # x = torch.split(x, 512 // self.h.n_code_groups, dim=-1)

        x0, x1 = torch.split(x, 512 // 2, dim=-1)
        x0 = x0.transpose(1, 2)
        x1 = x1.transpose(1, 2)

        if bandwidth is None:
            bw = self.target_bandwidths[-1]
        else:
            bw = bandwidth

        quantized1, _, _, commit_loss1 = self.quantizer1(x1, sample_rate, bw)

        quantized0, _, _, commit_loss0 = self.quantizer0(x0, sample_rate, bw)

        quantized = torch.cat([quantized0, quantized1], dim=1)

        commit_loss = commit_loss0 + commit_loss1

        quantization_loss1 = self.l1_quantization_loss(
            x1, quantized1.detach()
        ) + self.l2_quantization_loss(x1, quantized1.detach())

        quantization_loss0 = self.l1_quantization_loss(
            x0, quantized0.detach()
        ) + self.l2_quantization_loss(x0, quantized0.detach())

        quantization_loss = quantization_loss0 + quantization_loss1

        return quantized, _, _, commit_loss, quantization_loss

    def encode(
        self,
        xin: torch.Tensor,
        frame_rate: int,
        target_bw: Optional[float] = None,
    ):
        """HiFICodec codec encoding.

        Args:
            x (torch.Tensor): Input tensor of shape (B, 1, T).
        Returns:
            torch.Tensor: neural codecs in shape ().
        """

        x = xin

        x0, x1 = torch.split(x, 512 // 2, dim=1)

        if target_bw is None:
            bw = self.target_bandwidths[-1]
        else:
            bw = target_bw

        codes0 = self.quantizer0.encode(x0, frame_rate, bw)
        codes1 = self.quantizer1.encode(x1, frame_rate, bw)
        code = torch.cat([codes0, codes1], dim=1)

        return code

    def decode(self, code: torch.Tensor):
        """HiFICodec codec decoding.

        Args:
            codes (torch.Tensor): neural codecs in shape ().
        Returns:
            torch.Tensor: resynthesized audio.
        """

        code0, code1 = torch.split(code, 2 // 2, dim=1)

        quantized0 = self.quantizer0.decode(code0)
        quantized1 = self.quantizer1.decode(code1)
        quantized = torch.cat([quantized0, quantized1], dim=1)

        return quantized


class ResBlock1(torch.nn.Module):
    def __init__(self, channels, kernel_size=3, dilation=(1, 3, 5)):
        super(ResBlock1, self).__init__()
        self.convs1 = nn.ModuleList(
            [
                weight_norm(
                    Conv1d(
                        channels,
                        channels,
                        kernel_size,
                        1,
                        dilation=dilation[0],
                        padding=get_padding(kernel_size, dilation[0]),
                    )
                ),
                weight_norm(
                    Conv1d(
                        channels,
                        channels,
                        kernel_size,
                        1,
                        dilation=dilation[1],
                        padding=get_padding(kernel_size, dilation[1]),
                    )
                ),
                weight_norm(
                    Conv1d(
                        channels,
                        channels,
                        kernel_size,
                        1,
                        dilation=dilation[2],
                        padding=get_padding(kernel_size, dilation[2]),
                    )
                ),
            ]
        )
        self.convs1.apply(init_weights)

        self.convs2 = nn.ModuleList(
            [
                weight_norm(
                    Conv1d(
                        channels,
                        channels,
                        kernel_size,
                        1,
                        dilation=1,
                        padding=get_padding(kernel_size, 1),
                    )
                ),
                weight_norm(
                    Conv1d(
                        channels,
                        channels,
                        kernel_size,
                        1,
                        dilation=1,
                        padding=get_padding(kernel_size, 1),
                    )
                ),
                weight_norm(
                    Conv1d(
                        channels,
                        channels,
                        kernel_size,
                        1,
                        dilation=1,
                        padding=get_padding(kernel_size, 1),
                    )
                ),
            ]
        )
        self.convs2.apply(init_weights)

    def forward(self, x):
        for c1, c2 in zip(self.convs1, self.convs2):
            xt = F.leaky_relu(x, LRELU_SLOPE)
            xt = c1(xt)
            xt = F.leaky_relu(xt, LRELU_SLOPE)
            xt = c2(xt)
            x = xt + x
        return x

    def remove_weight_norm(self):
        for layers in self.convs1:
            remove_weight_norm(layers)
        for layers in self.convs2:
            remove_weight_norm(layers)


class ResBlock2(torch.nn.Module):
    def __init__(self, channels, kernel_size=3, dilation=(1, 3)):
        super(ResBlock2, self).__init__()
        self.convs = nn.ModuleList(
            [
                weight_norm(
                    Conv1d(
                        channels,
                        channels,
                        kernel_size,
                        1,
                        dilation=dilation[0],
                        padding=get_padding(kernel_size, dilation[0]),
                    )
                ),
                weight_norm(
                    Conv1d(
                        channels,
                        channels,
                        kernel_size,
                        1,
                        dilation=dilation[1],
                        padding=get_padding(kernel_size, dilation[1]),
                    )
                ),
            ]
        )
        self.convs.apply(init_weights)

    def forward(self, x):
        for c in self.convs:
            xt = F.leaky_relu(x, LRELU_SLOPE)
            xt = c(xt)
            x = xt + x
        return x

    def remove_weight_norm(self):
        for layers in self.convs:
            remove_weight_norm(layers)


def init_weights(m, mean=0.0, std=0.01):
    classname = m.__class__.__name__
    if classname.find("Conv") != -1:
        m.weight.data.normal_(mean, std)


def get_padding(kernel_size, dilation=1):
    return int((kernel_size * dilation - dilation) / 2)<|MERGE_RESOLUTION|>--- conflicted
+++ resolved
@@ -88,19 +88,11 @@
         return x
 
     def remove_weight_norm(self):
-<<<<<<< HEAD
-        print('Removing weight norm...')
+        print("Removing weight norm...")
         for layers in self.ups:
             remove_weight_norm(layers)
         for layers in self.resblocks:
             layers.remove_weight_norm()
-=======
-        print("Removing weight norm...")
-        for l in self.ups:
-            remove_weight_norm(l)
-        for l in self.resblocks:
-            l.remove_weight_norm()
->>>>>>> 92e88b2d
         remove_weight_norm(self.conv_pre)
         remove_weight_norm(self.conv_post)
 
@@ -173,19 +165,11 @@
         return x
 
     def remove_weight_norm(self):
-<<<<<<< HEAD
-        print('Removing weight norm...')
+        print("Removing weight norm...")
         for layers in self.ups:
             remove_weight_norm(layers)
         for layers in self.resblocks:
             layers.remove_weight_norm()
-=======
-        print("Removing weight norm...")
-        for l in self.ups:
-            remove_weight_norm(l)
-        for l in self.resblocks:
-            l.remove_weight_norm()
->>>>>>> 92e88b2d
         remove_weight_norm(self.conv_pre)
 
 
