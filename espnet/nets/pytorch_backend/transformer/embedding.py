--- conflicted
+++ resolved
@@ -411,11 +411,7 @@
         groups: int = 16,
         weight_norm: str = "new",
     ):
-<<<<<<< HEAD
-        """Initialize Convolutional Positional Embedding."""
-=======
         """Initialize Convoluational Positional Embedding."""
->>>>>>> 9c38ce04
         super().__init__()
         self.embed_dim = embed_dim
         self.kernel_size = kernel_size
@@ -449,11 +445,7 @@
         self.num_remove: int = 1 if kernel_size % 2 == 0 else 0
 
     def __prepare_scriptable__(self):
-<<<<<<< HEAD
-        """Prepare Scriptable."""
-=======
         """Prepare Scriptable method."""
->>>>>>> 9c38ce04
         for hook in self.conv._forward_pre_hooks.values():
             # The hook we want to remove is an instance of WeightNorm class, so
             # normally we would do `if isinstance(...)` but this class is not accessible
@@ -468,11 +460,7 @@
         return self
 
     def forward(self, x):
-<<<<<<< HEAD
-        """Forward method.
-=======
         """Forward Method.
->>>>>>> 9c38ce04
 
         Args:
             x (Tensor): shape ``[batch, frame, feature]``.
