<<<<<<< HEAD
from typing import Dict, Tuple, Union, Any
=======
from typing import Dict, Tuple, Union
>>>>>>> a2069f25

from lhotse import CutSet

from espnet2.train.dataset import AbsDataset


class ESPnetEZDataset(AbsDataset):
    """
    A dataset class for handling ESPnet data with easy access to data information.

    This class extends the AbsDataset class and provides functionalities to
    manage a dataset and its associated metadata. It allows users to retrieve
    dataset items using unique identifiers and check for available names in
    the dataset.

    Attributes:
        dataset (Union[list, Tuple]): The dataset containing the actual data entries.
        data_info (Dict[str, callable]): A dictionary mapping attribute names to
            functions that extract those attributes from the dataset.

    Args:
        dataset (Union[list, Tuple]): The dataset from which data will be extracted.
        data_info (Dict[str, callable]): A dictionary where keys are attribute names
            and values are functions that process the dataset entries.

    Methods:
        has_name(name): Checks if the given name exists in the data_info dictionary.
        names() -> Tuple[str, ...]: Returns a tuple of all names in the data_info.
        __getitem__(uid: Union[str, int]) -> Tuple[str, Dict]: Retrieves the data
            entry corresponding to the provided unique identifier.
        __len__() -> int: Returns the total number of entries in the dataset.

    Examples:
        >>> dataset = [
            ("audio1.wav", "transcription1"),
            ("audio2.wav", "transcription2")
        ]
        >>> data_info = {
        ...     "audio": lambda x: x[0],
        ...     "transcription": lambda x: x[1]
        ... }
        >>> ez_dataset = ESPnetEZDataset(dataset, data_info)
        >>> ez_dataset.has_name("audio")
        True
        >>> ez_dataset.names()
        ('audio', 'transcription')
        >>> ez_dataset[0]
        ('0', {'audio': 'audio1.wav', 'transcription': 'transcription1'})
        >>> len(ez_dataset)
        2

    Note:
        The dataset and data_info must be provided in a compatible format to ensure
        proper functionality of the methods.
    """

    def __init__(self, dataset, data_info=None):
        self.dataset = dataset
        self.data_info = data_info

    def has_name(self, name) -> bool:
        """
        Check if the specified name exists in the dataset's data information.

        This method searches the `data_info` attribute of the dataset to determine
        if the given `name` is present as a key. It is useful for validating
        whether certain attributes or features are available in the dataset.

        Args:
            name (str): The name to search for in the dataset's data information.

        Returns:
            bool: True if the name exists in the data information; False otherwise.

        Examples:
            >>> dataset = ESPnetEZDataset(dataset=[...],
                data_info={'feature1': ..., 'feature2': ...})
            >>> dataset.has_name('feature1')
            True
            >>> dataset.has_name('feature3')
            False

        Note:
            The method performs a simple membership check using the `in` operator,
            which is efficient for dictionaries.
        """
        return name in self.data_info

    def names(self) -> Tuple[str, ...]:
        """
            A dataset class for ESPnet that handles data retrieval and management.

        This class extends the abstract dataset class to provide functionalities
        specific to the ESPnet framework. It manages a dataset and its associated
        metadata, allowing for efficient data access and manipulation.

        Attributes:
            dataset (Union[list, tuple]): The underlying dataset that contains the data.
            data_info (Dict[str, callable]): A dictionary mapping names to functions
                that process each data entry in the dataset.

        Args:
            dataset (Union[list, tuple]): The dataset to be wrapped.
            data_info (Dict[str, callable]): A dictionary where keys are the names of
                the data attributes and values are functions that extract or transform
                the data from the dataset.

        Methods:
            has_name(name: str) -> bool:
                Checks if a given name exists in the data_info.

            names() -> Tuple[str, ...]:
                Returns a tuple of all the names available in the data_info.

            __getitem__(uid: Union[str, int]) -> Tuple[str, Dict]:
                Retrieves the data entry corresponding to the provided identifier.

            __len__() -> int:
                Returns the number of entries in the dataset.

        Examples:
            >>> dataset = ESPnetEZDataset(dataset=[...],
                data_info={'feature': lambda x: x.feature, 'label': lambda x: x.label})
            >>> dataset.has_name('feature')
            True
            >>> dataset.names()
            ('feature', 'label')
            >>> entry = dataset[0]
            >>> print(entry)
            ('0', {'feature': ..., 'label': ...})
            >>> len(dataset)
            100

        Note:
            The functions provided in the data_info should be callable and should
            accept a single argument corresponding to an entry from the dataset.
        """
        return tuple(self.data_info.keys())

    def __getitem__(self, uid: Union[str, int]) -> Tuple[str, Dict]:
        idx = int(uid)
        return (
            str(uid),
            {k: v(self.dataset[idx]) for k, v in self.data_info.items()},
        )

    def __len__(self) -> int:
        return len(self.dataset)


class LhotzeS2TDataset(ESPnetEZDataset):
    def __init__(self, data_info, tokenizer, converter):
        self.data_info = data_info
        self.tokenizer = tokenizer
        self.converter = converter

    def tokenize(self, text):
        result = self.tokenizer.tokens2ids(self.converter.text2tokens(text))
        return result

    def __getitem__(self, cuts: CutSet):
        # Tokenize and create ESPnet-conpatible input from cutset
        # This is an example implementation for Speech2Text based on Introduction by lhotse
        # Users can implement similar dataset for their tasks.

        # This dataset will output numpy array of speech and text.
        speeches = [c.recording.sources[0].load_audio() for c in cuts]
        texts = [self.tokenize(c.supervisions.text) for c in cuts]
        return {
            "speech": speeches,
            "text": texts,
        }<|MERGE_RESOLUTION|>--- conflicted
+++ resolved
@@ -1,8 +1,4 @@
-<<<<<<< HEAD
 from typing import Dict, Tuple, Union, Any
-=======
-from typing import Dict, Tuple, Union
->>>>>>> a2069f25
 
 from lhotse import CutSet
 
