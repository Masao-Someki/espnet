from argparse import Namespace
from typing import Any, Dict, List, Tuple, Union

import lightning as L
import torch
import torch.nn as nn
<<<<<<< HEAD
from lightning.pytorch.loggers import CSVLogger
from espnet3.trainer.callbacks import get_default_callbacks
from espnet3.trainer.model import LitESPnetModel
=======
from espnetez.trainer.callbacks import get_default_callbacks
from espnetez.trainer.model import LitESPnetModel
from hydra.utils import instantiate
from lightning.pytorch.loggers import CSVLogger
from omegaconf import DictConfig, ListConfig, OmegaConf
>>>>>>> 28c98dfc
from typeguard import typechecked


def init_weights(m):
    if isinstance(m, nn.Linear):
        torch.nn.init.xavier_uniform(m.weight)
        m.bias.data.fill_(0.01)
    if isinstance(m, nn.Conv1d):
        torch.nn.init.kaiming_uniform_(m.weight)
        m.bias.data.fill_(0.01)


def get_or_initialize(config, item_name: str = None, default=None) -> Any:
    if item_name is not None:
        item = getattr(config, item_name, default)
    else:
        item = config

    if type(item) == DictConfig:
        return instantiate(item)
    elif type(item) == ListConfig:
        return [get_or_initialize(c) for c in item]
    else:
        return item


class ESPnetEZLightningTrainer:
    @typechecked
    def __init__(
        self,
        model: LitESPnetModel = None,
        expdir: str = None,
        config: Union[DictConfig, Namespace, Dict[str, Any]] = None,
        best_model_criterion=None,
    ):
        assert model is not None, "model must be provided."
        assert expdir is not None, "expdir must be provided."
        assert config is not None, "config must be provided."
        if best_model_criterion is None:
<<<<<<< HEAD
            best_model_criterion = ListConfig([("valid/loss", 3, "min")])
    
=======
            best_model_criterion = [("valid/loss", 3, "min")]

>>>>>>> 28c98dfc
        # HP and configs
        self.config = config

        # Instantiate the Lightning Model
        self.model = model
        init_weights(self.model)

        # Accelerator
        accelerator = get_or_initialize(self.config, "accelerator", "auto")
        if accelerator is not "auto":
            self.config.pop("accelerator")

        # strategy
        strategy = get_or_initialize(self.config, "strategy", "auto")
        if strategy is not "auto":
            self.config.pop("strategy")

        # logger
        logger = get_or_initialize(self.config, "logger")
        if logger is not None:
            self.config.pop("logger")

        # profiler
        profiler = get_or_initialize(self.config, "profiler")
        if profiler is not None:
            self.config.pop("profiler")

        # plugins
        plugins = get_or_initialize(self.config, "plugins")
        if plugins is not None:
            self.config.pop("plugins")

        # Callbacks
        callbacks = get_default_callbacks(
            expdir,
            self.config.log_every_n_steps,
            OmegaConf.to_container(best_model_criterion),
        )
        if getattr(self.config, "callbacks", None):
            assert isinstance(
                self.config.callbacks, ListConfig
            ), "callbacks should be a list"
            for callback in self.config.callbacks:
                callbacks.append(instantiate(callback))
            self.config.pop("callbacks")

        # Set up the trainer
        self.trainer = L.Trainer(
            accelerator=accelerator,
            callbacks=callbacks,
            strategy=strategy,
            logger=logger,
            profiler=profiler,
            plugins=plugins,
            **self.config,
        )

    def fit(self, *args, **kwargs):
        self.trainer.fit(
            *args,
            model=self.model,
            **kwargs,
        )<|MERGE_RESOLUTION|>--- conflicted
+++ resolved
@@ -4,17 +4,12 @@
 import lightning as L
 import torch
 import torch.nn as nn
-<<<<<<< HEAD
 from lightning.pytorch.loggers import CSVLogger
 from espnet3.trainer.callbacks import get_default_callbacks
 from espnet3.trainer.model import LitESPnetModel
-=======
-from espnetez.trainer.callbacks import get_default_callbacks
-from espnetez.trainer.model import LitESPnetModel
 from hydra.utils import instantiate
 from lightning.pytorch.loggers import CSVLogger
 from omegaconf import DictConfig, ListConfig, OmegaConf
->>>>>>> 28c98dfc
 from typeguard import typechecked
 
 
@@ -54,13 +49,8 @@
         assert expdir is not None, "expdir must be provided."
         assert config is not None, "config must be provided."
         if best_model_criterion is None:
-<<<<<<< HEAD
             best_model_criterion = ListConfig([("valid/loss", 3, "min")])
     
-=======
-            best_model_criterion = [("valid/loss", 3, "min")]
-
->>>>>>> 28c98dfc
         # HP and configs
         self.config = config
 
