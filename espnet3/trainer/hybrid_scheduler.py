--- conflicted
+++ resolved
@@ -3,13 +3,9 @@
 
 from typing import Any, Dict, Iterable, List, Union
 
-<<<<<<< HEAD
 from espnet3.trainer.hybrid_optim import HybridOptim
-=======
 import torch
-from espnetez.trainer.hybrid_optim import HybridOptim
 from typeguard import typechecked
->>>>>>> 28c98dfc
 
 
 class HybridLRS(torch.optim.lr_scheduler._LRScheduler):
