import copy
from typing import Union

import numpy as np
import torch
from hydra.utils import instantiate
from omegaconf import DictConfig, ListConfig, OmegaConf

from espnet2.samplers.build_batch_sampler import build_batch_sampler


def update_shard(config: Union[dict, list], shard_idx: int) -> Union[dict, list]:
    """
    Recursively replace all string occurrences of the placeholder "{shard_idx}"
    in a nested configuration structure with the actual shard index.

    This function is typically used when a config dictionary or list (e.g.,
    from OmegaConf.to_container) includes placeholders like "{shard_idx}"
    in file paths (e.g., shape_files), which need to be resolved dynamically
    based on the current shard index before initializing a data loader or
    training process.

    For example, a config entry like:
        shape_files:
          - stats/train/split.12/speech_shape.{shard_idx}
    will be updated to:
        shape_files:
          - stats/train/split.12/speech_shape.3
    when initializing shard_idx=3.

    Args:
        config (Union[dict, list]): A nested configuration structure containing
            dictionaries, lists, or strings possibly including "{shard_idx}".
        shard_idx (int): The shard index to be substituted into all relevant
            strings within the config.

    Returns:
        Union[dict, list]: A new config structure with all "{shard_idx}"
            placeholders replaced by the given shard index.
    """
    if isinstance(config, dict):
        return {k: update_shard(v, shard_idx) for k, v in config.items()}
    elif isinstance(config, list):
        return [update_shard(v, shard_idx) for v in config]
    elif isinstance(config, str) and "{shard_idx}" in config:
        return config.format(shard_idx=shard_idx)
    else:
        return config


class DataLoaderBuilder:
    """
    Builder class for constructing training and validation DataLoaders in ESPnet3.

    This class provides a unified interface for setting up PyTorch or ESPnet-specific
    DataLoaders based on the configuration. It supports advanced features such as:

    - Custom collate functions (e.g., CommonCollateFn)
    - Sharded sampling using `{shard_idx}`-formatted shape files
    - Sequence-based batch sampling with batch_bins or batch_size
    - Dynamic handling of DDP-compatible iteration strategies

    Typically used by LitESPnetModel to instantiate training and validation DataLoaders
    with consistent behavior across single-GPU, multi-GPU, and distributed training.

    Args:
        dataset (torch.utils.data.Dataset): Dataset instance wrapped by DataLoader.
        config (DictConfig): Full training configuration (e.g., from OmegaConf).
        collate_fn (Callable): Function to collate individual samples into mini-batches.
        num_device (int): Number of devices in use (e.g., GPUs or nodes).
        epoch (int): Current epoch number. Used to reseed samplers deterministically.

    Example:
        builder = DataLoaderBuilder(
            dataset=train_dataset,
            config=config,
            collate_fn=collate_fn,
            num_device=4,
            epoch=3
        )
        train_loader = builder.build(mode="train")
    """

    def __init__(self, dataset, config, collate_fn, num_device: int, epoch: int):
        self.dataset = dataset
        self.config = config
        self.collate_fn = collate_fn
        self.num_device = num_device
        self.epoch = epoch

    def build(self, mode: str):
        """
        Build and return a DataLoader for the specified mode ("train" or "valid").

        This method supports two modes of operation depending on the configuration:
        (1) **ESPnet-style iterator**: Custom sampling and iteration logic.
        (2) **Standard PyTorch DataLoader**: Simpler use-case with fixed batch size.

        The selection depends on whether `config.dataloader.<mode>.iter_factory` is
        defined.

        Args:
            mode (str): One of {"train", "valid"} indicating which dataloader to build.

        Returns:
            torch.utils.data.DataLoader: Configured DataLoader instance for training or
                validation.

        Config-driven branching logic:
            Case 1: ESPnet SequenceIterFactory is used
            Example config:
            ```
            dataloader:
            train:
                iter_factory:
                _target_: espnet2.iterators.sequence_iter_factory.SequenceIterFactory
                shuffle: true
                collate_fn: ${dataloader.collate_fn}
                batches:
                    _target_: espnet2.samplers.build_batch_sampler.build_batch_sampler
                    type: numel
                    shape_files:
                    - stats/train/split.12/speech_shape.{shard_idx}
                    batch_bins: 4000000
                    min_batch_size: 2
            ```

            Case 2: Standard PyTorch DataLoader is used
            Example config:
            ```
            dataloader:
            train:
              iter_factory: # Set iter_factory to None
              batch_size: 4
              num_workers: 2
              shuffle: true
            ```

        Notes:
            - For Case 1, all placeholder strings like "{shard_idx}" are resolved
            when initializing shards. (e.g., via `update_shard()`).

        Raises:
            ValueError: If the provided mode is neither "train" nor "valid".
        """
        mode_config = getattr(self.config.dataloader, mode, DictConfig({}))

        config = copy.copy(mode_config)
        if hasattr(config, "multiple_iterator") and config.multiple_iterator:
            return self._build_multiple_iterator(config)
        if config.iter_factory is not None:
            factory_config = OmegaConf.to_container(config.iter_factory, resolve=True)
            return self._build_iter_factory(factory_config)
        return self._build_standard_dataloader(config)

    def _build_standard_dataloader(self, dataloader_config, dataset=None):
        if dataset is None:
            dataset = self.dataset

        config = OmegaConf.to_container(dataloader_config, resolve=True)
        sampler = batch_sampler = None

        if hasattr(self.config, "sampler"):
            sampler = instantiate(self.config.sampler, dataset)
        if hasattr(self.config, "batch_sampler"):
            batch_sampler = instantiate(self.config.batch_sampler, dataset)

        assert not (
            sampler and batch_sampler
        ), "Cannot specify both sampler and batch_sampler"
        config.pop("dataset", None)

        # Remove default config for espnet's data loader
        config.pop("iter_factory")

        return torch.utils.data.DataLoader(
            dataset,
            sampler=sampler,
            batch_sampler=batch_sampler,
            collate_fn=self.collate_fn,
            **config,
        )

    def _build_iter_factory(self, factory_config, dataset=None):
        if dataset is None:
            dataset = self.dataset
<<<<<<< HEAD
        batches = instantiate(factory_config.pop("batches"))
=======

        batches = build_batch_sampler(**factory_config["batches"])
>>>>>>> 8b3fea35

        if self.num_device > 1:
            batches = list(batches)
            world_size = torch.distributed.get_world_size()
            rank = torch.distributed.get_rank()
            for batch in batches:
                if len(batch) < world_size:
                    raise RuntimeError(
                        "The batch-size must be equal or more than world_size:"
                        f"{len(batch)} < {world_size}"
                    )
            batches = [batch[rank::world_size] for batch in batches]

        iter_factory = instantiate(factory_config, dataset, batches=batches)

        return iter_factory.build_iter(self.epoch, shuffle=False)

    def _build_multiple_iterator(self, factory_config):
        assert (
            self.dataset.multiple_iterator
        ), "All dataset must be a subclass of espnet3.data.dataset.ShardedDataset"

        assert hasattr(
            factory_config, "num_shards"
        ), "When using multiple iterator, please specify the number of shards."

        num_shards = factory_config.num_shards
        shuffle = factory_config.get("shuffle", False)
        seed = self.config.get("seed", 0)
        rng = np.random.RandomState(self.epoch + seed)
        shard_idx = rng.choice(num_shards) if shuffle else self.epoch % num_shards

        dataset = self.dataset.shard(shard_idx)
<<<<<<< HEAD
        if factory_config.iter_factory is not None:
=======

        if factory_config["iter_factory"] is not None:
>>>>>>> 8b3fea35
            # update shape files
            iter_factory_config = update_shard(iter_factory_config, shard_idx)
            return self._build_iter_factory(iter_factory_config, dataset)
        else:
            factory_config.pop("num_shards")
            factory_config.pop("multiple_iterator")
            return self._build_standard_dataloader(factory_config, dataset)<|MERGE_RESOLUTION|>--- conflicted
+++ resolved
@@ -184,12 +184,8 @@
     def _build_iter_factory(self, factory_config, dataset=None):
         if dataset is None:
             dataset = self.dataset
-<<<<<<< HEAD
-        batches = instantiate(factory_config.pop("batches"))
-=======
 
         batches = build_batch_sampler(**factory_config["batches"])
->>>>>>> 8b3fea35
 
         if self.num_device > 1:
             batches = list(batches)
@@ -223,12 +219,8 @@
         shard_idx = rng.choice(num_shards) if shuffle else self.epoch % num_shards
 
         dataset = self.dataset.shard(shard_idx)
-<<<<<<< HEAD
-        if factory_config.iter_factory is not None:
-=======
 
         if factory_config["iter_factory"] is not None:
->>>>>>> 8b3fea35
             # update shape files
             iter_factory_config = update_shard(iter_factory_config, shard_idx)
             return self._build_iter_factory(iter_factory_config, dataset)
