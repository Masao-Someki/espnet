--- conflicted
+++ resolved
@@ -65,7 +65,6 @@
         y, ilens = decoder(real, x_lens)
 
 
-<<<<<<< HEAD
 def test_conv_enc_dec_streaming():
     input_audio = torch.randn((1, 16000))
     ilens = torch.LongTensor([16000])
@@ -81,7 +80,8 @@
     merged_wav = merge_audio(swavs, 256, 128, rest)
 
     torch.testing.assert_allclose(seq_wav, merged_wav)
-=======
+
+    
 @pytest.mark.skipif(not is_torch_1_12_1_plus, reason="torch.complex32 is used")
 @pytest.mark.parametrize("n_fft", [512])
 @pytest.mark.parametrize("win_length", [512])
@@ -111,5 +111,4 @@
     )
     x_lens = torch.tensor([300 * hop_length, 295 * hop_length], dtype=torch.long)
     y, ilens = decoder(x, x_lens)
-    (y.real.pow(2) + y.imag.pow(2)).sum().backward()
->>>>>>> f14e4d07
+    (y.real.pow(2) + y.imag.pow(2)).sum().backward()