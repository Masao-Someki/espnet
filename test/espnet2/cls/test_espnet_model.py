--- conflicted
+++ resolved
@@ -1,11 +1,6 @@
 import numpy as np
 import pytest
 import torch
-<<<<<<< HEAD
-
-# from scipy import stats
-=======
->>>>>>> 9c38ce04
 from sklearn import metrics
 
 from espnet2.asr.encoder.conformer_encoder import ConformerEncoder
