import pytest
import torch
from packaging.version import parse as V

from espnet2.asr.decoder.hugging_face_transformers_decoder import (
    HuggingFaceTransformersDecoder,
    read_json_config,
)

is_torch_2_6_plus = V(torch.__version__) >= V("2.6.0")
<<<<<<< HEAD

=======
>>>>>>> 9c38ce04


@pytest.mark.skipif(not is_torch_2_6_plus, reason="Require torch 2.6.0+")
@pytest.mark.parametrize(
    "model_name_or_path",
    [
        "akreal/tiny-random-t5",
        "akreal/tiny-random-mbart",
    ],
)
@pytest.mark.parametrize("encoder_output_size", [16, 32])
@pytest.mark.execution_timeout(50)
def test_HuggingFaceTransformersDecoder_backward(
    encoder_output_size, model_name_or_path
):
    if not is_torch_2_6_plus:
        return
    decoder = HuggingFaceTransformersDecoder(
        vocab_size=5000,  # not used
        encoder_output_size=encoder_output_size,
        model_name_or_path=model_name_or_path,
    )
    x = torch.randn(2, 9, encoder_output_size)
    x_lens = torch.tensor([9, 7], dtype=torch.long)
    t = torch.randint(0, 10, [2, 4], dtype=torch.long)
    t_lens = torch.tensor([4, 3], dtype=torch.long)
    z_all, ys_in_lens = decoder(x, x_lens, t, t_lens)
    z_all.sum().backward()


@pytest.mark.skipif(not is_torch_2_6_plus, reason="Require torch 2.6.0+")
@pytest.mark.execution_timeout(30)
def test_reload_pretrained_parameters():
    if not is_torch_2_6_plus:
        return
    decoder = HuggingFaceTransformersDecoder(5000, 32, "akreal/tiny-random-mbart")
    saved_param = decoder.parameters().__next__().detach().clone()

    decoder.parameters().__next__().data *= 0
    new_param = decoder.parameters().__next__().detach().clone()
    assert not torch.equal(saved_param, new_param)

    decoder.reload_pretrained_parameters()
    new_param = decoder.parameters().__next__().detach().clone()
    assert torch.equal(saved_param, new_param)


@pytest.mark.skipif(not is_torch_2_6_plus, reason="Require torch 2.6.0+")
@pytest.mark.execution_timeout(30)
def test_skip_reload_pretrained_parameters():
    if not is_torch_2_6_plus:
        return
    decoder = HuggingFaceTransformersDecoder(
        5000, 32, "akreal/tiny-random-mbart", load_pretrained_weights=False
    )
    # 1. Parameters loaded from hf in init should not be zero.
    # 2. After zeroing them out they should remain zero post reloading.
    saved_param = decoder.parameters().__next__().detach().clone()
    decoder.parameters().__next__().data *= 0
    zeroed_param = decoder.parameters().__next__().detach().clone()
    assert not torch.equal(saved_param, zeroed_param)

    decoder.reload_pretrained_parameters()
    param_after_maybe_reloading = decoder.parameters().__next__().detach().clone()
    assert torch.equal(
        param_after_maybe_reloading, zeroed_param
    )  # Reloading should be skipped


@pytest.mark.skipif(not is_torch_2_6_plus, reason="Require torch 2.6.0+")
@pytest.mark.execution_timeout(30)
def test_override_hf_decoder_config():
    overriding_architecture_config = {"d_model": 8, "ignore_mismatched_sizes": True}
    if not is_torch_2_6_plus:
        return
    decoder = HuggingFaceTransformersDecoder(
        5000,
        32,
        "akreal/tiny-random-mbart",
        overriding_architecture_config=overriding_architecture_config,
    )
    assert decoder.decoder.embed_tokens.weight.shape == (5000, 8)

    # Check that without overriding embedding matrix has shape=(5000, 32)
    decoder = HuggingFaceTransformersDecoder(
        5000,
        32,
        "akreal/tiny-random-mbart",
    )
    assert decoder.decoder.embed_tokens.weight.shape == (5000, 16)


@pytest.mark.skipif(not is_torch_2_6_plus, reason="Require torch 2.6.0+")
@pytest.mark.parametrize(
    "model_name_or_path",
    [
        "akreal/tiny-random-LlamaForCausalLM",  # tokenizer.padding_side=="left"
        "akreal/tiny-random-BloomForCausalLM",  # tokenizer.padding_side=="right"
    ],
)
@pytest.mark.parametrize("prefix", ["prefix", ""])
@pytest.mark.parametrize("postfix", ["postfix", ""])
@pytest.mark.execution_timeout(50)
def test_HuggingFaceTransformersDecoder_causal_lm(model_name_or_path, prefix, postfix):
    encoder_output_size = 32
    if not is_torch_2_6_plus:
        return
    decoder = HuggingFaceTransformersDecoder(
        vocab_size=100,
        encoder_output_size=encoder_output_size,
        model_name_or_path=model_name_or_path,
        causal_lm=True,
        prefix=prefix,
        postfix=postfix,
    )
    x = torch.randn(2, 9, encoder_output_size)
    x_lens = torch.tensor([9, 7], dtype=torch.long)
    t = torch.randint(0, 10, [2, 4], dtype=torch.long)
    t_lens = torch.tensor([4, 3], dtype=torch.long)
    z_all, ys_in_lens = decoder(x, x_lens, t, t_lens)
    assert t.shape[1] == z_all.shape[1]


@pytest.fixture()
def json_config_path(tmp_path):
    json_config = tmp_path / "config.json"
    json_config.write_text(
        """
        {
            "model_name_or_path": "akreal/tiny-random-t5",
            "encoder_output_size": 32,
            "causal_lm": true,
            "prefix": "prefix",
            "postfix": "postfix"
        }
        """
    )
    return str(json_config)


def test_read_json_config(json_config_path):
    config = read_json_config(json_config_path)
    assert config["model_name_or_path"] == "akreal/tiny-random-t5"
    assert config["encoder_output_size"] == 32
    assert config["causal_lm"]
    assert config["prefix"] == "prefix"
    assert config["postfix"] == "postfix"<|MERGE_RESOLUTION|>--- conflicted
+++ resolved
@@ -8,10 +8,6 @@
 )
 
 is_torch_2_6_plus = V(torch.__version__) >= V("2.6.0")
-<<<<<<< HEAD
-
-=======
->>>>>>> 9c38ce04
 
 
 @pytest.mark.skipif(not is_torch_2_6_plus, reason="Require torch 2.6.0+")
